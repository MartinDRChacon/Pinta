// 
// CairoExtensions.cs
//  
// Author:
//       Jonathan Pobst <monkey@jpobst.com>
// 
// Copyright (c) 2010 Jonathan Pobst
// 
// Permission is hereby granted, free of charge, to any person obtaining a copy
// of this software and associated documentation files (the "Software"), to deal
// in the Software without restriction, including without limitation the rights
// to use, copy, modify, merge, publish, distribute, sublicense, and/or sell
// copies of the Software, and to permit persons to whom the Software is
// furnished to do so, subject to the following conditions:
// 
// The above copyright notice and this permission notice shall be included in
// all copies or substantial portions of the Software.
// 
// THE SOFTWARE IS PROVIDED "AS IS", WITHOUT WARRANTY OF ANY KIND, EXPRESS OR
// IMPLIED, INCLUDING BUT NOT LIMITED TO THE WARRANTIES OF MERCHANTABILITY,
// FITNESS FOR A PARTICULAR PURPOSE AND NONINFRINGEMENT. IN NO EVENT SHALL THE
// AUTHORS OR COPYRIGHT HOLDERS BE LIABLE FOR ANY CLAIM, DAMAGES OR OTHER
// LIABILITY, WHETHER IN AN ACTION OF CONTRACT, TORT OR OTHERWISE, ARISING FROM,
// OUT OF OR IN CONNECTION WITH THE SOFTWARE OR THE USE OR OTHER DEALINGS IN
// THE SOFTWARE.

// Some functions are from Paint.NET:

/////////////////////////////////////////////////////////////////////////////////
// Paint.NET                                                                   //
// Copyright (C) dotPDN LLC, Rick Brewster, Tom Jackson, and contributors.     //
// Portions Copyright (C) Microsoft Corporation. All Rights Reserved.          //
// See license-pdn.txt for full licensing and attribution details.             //
/////////////////////////////////////////////////////////////////////////////////

using System;
using Cairo;
using System.Collections.Generic;

namespace Pinta.Core
{
	public static class CairoExtensions
	{
		// Most of these functions return an affected area
		// This can be ignored if you don't need it

		#region context
		public static Rectangle DrawRectangle (this Context g, Rectangle r, Color color, int lineWidth)
		{
			// Put it on a pixel line
			if (lineWidth == 1)
				r = new Rectangle (r.X - 0.5, r.Y - 0.5, r.Width, r.Height);

			g.Save ();

			g.MoveTo (r.X, r.Y);
			g.LineTo (r.X + r.Width, r.Y);
			g.LineTo (r.X + r.Width, r.Y + r.Height);
			g.LineTo (r.X, r.Y + r.Height);
			g.LineTo (r.X, r.Y);

			g.Color = color;
			g.LineWidth = lineWidth;
			g.LineCap = LineCap.Square;

			Rectangle dirty = g.StrokeExtents ();
			g.Stroke ();

			g.Restore ();

			return dirty;
		}

		public static Path CreateRectanglePath (this Context g, Rectangle r)
		{
			g.Save ();

			g.MoveTo (r.X, r.Y);
			g.LineTo (r.X + r.Width, r.Y);
			g.LineTo (r.X + r.Width, r.Y + r.Height);
			g.LineTo (r.X, r.Y + r.Height);
			g.LineTo (r.X, r.Y);

			Path path = g.CopyPath ();
			g.Restore ();

			return path;
		}

		public static Rectangle FillRectangle (this Context g, Rectangle r, Color color)
		{
			g.Save ();

			g.MoveTo (r.X, r.Y);
			g.LineTo (r.X + r.Width, r.Y);
			g.LineTo (r.X + r.Width, r.Y + r.Height);
			g.LineTo (r.X, r.Y + r.Height);
			g.LineTo (r.X, r.Y);

			g.Color = color;

			Rectangle dirty = g.StrokeExtents ();

			g.Fill ();
			g.Restore ();

			return dirty;
		}

		public static Rectangle FillRectangle (this Context g, Rectangle r, Pattern pattern)
		{
			g.Save ();

			g.MoveTo (r.X, r.Y);
			g.LineTo (r.X + r.Width, r.Y);
			g.LineTo (r.X + r.Width, r.Y + r.Height);
			g.LineTo (r.X, r.Y + r.Height);
			g.LineTo (r.X, r.Y);

			g.Pattern = pattern;

			Rectangle dirty = g.StrokeExtents ();
			g.Fill ();

			g.Restore ();

			return dirty;
		}

		public static Rectangle DrawPolygonal (this Context g, PointD[] points, Color color)
		{
			Random rand = new Random ();

			g.Save ();
			g.MoveTo (points[0]);
			foreach (var point in points) {
				g.LineTo (point.X - rand.NextDouble () * 0, point.Y);
				//g.Stroke();
			}

			g.Color = color;

			Rectangle dirty = g.StrokeExtents ();
			g.Stroke ();

			g.Restore ();

			return dirty;
		}

		public static Rectangle FillPolygonal (this Context g, PointD[] points, Color color)
		{
			g.Save ();

			g.MoveTo (points[0]);
			foreach (var point in points)
				g.LineTo (point);

			g.Color = color;

			Rectangle dirty = g.StrokeExtents ();
			g.Fill ();

			g.Restore ();

			return dirty;
		}

		public static Rectangle FillStrokedRectangle (this Context g, Rectangle r, Color fill, Color stroke, int lineWidth)
		{
			double x = r.X;
			double y = r.Y;

			g.Save ();

			// Put it on a pixel line
			if (lineWidth == 1) {
				x += 0.5;
				y += 0.5;
			}

			g.MoveTo (x, y);
			g.LineTo (x + r.Width, y);
			g.LineTo (x + r.Width, y + r.Height);
			g.LineTo (x, y + r.Height);
			g.LineTo (x, y);

			g.Color = fill;
			g.FillPreserve ();

			g.Color = stroke;
			g.LineWidth = lineWidth;
			g.LineCap = LineCap.Square;

			Rectangle dirty = g.StrokeExtents ();

			g.Stroke ();
			g.Restore ();

			return dirty;
		}

		public static Rectangle DrawEllipse (this Context g, Rectangle r, Color color, int lineWidth)
		{
			double rx = r.Width / 2;
			double ry = r.Height / 2;
			double cx = r.X + rx;
			double cy = r.Y + ry;
			double c1 = 0.552285;

			g.Save ();

			g.MoveTo (cx + rx, cy);

			g.CurveTo (cx + rx, cy - c1 * ry, cx + c1 * rx, cy - ry, cx, cy - ry);
			g.CurveTo (cx - c1 * rx, cy - ry, cx - rx, cy - c1 * ry, cx - rx, cy);
			g.CurveTo (cx - rx, cy + c1 * ry, cx - c1 * rx, cy + ry, cx, cy + ry);
			g.CurveTo (cx + c1 * rx, cy + ry, cx + rx, cy + c1 * ry, cx + rx, cy);

			g.ClosePath ();

			g.Color = color;
			g.LineWidth = lineWidth;

			Rectangle dirty = g.StrokeExtents ();

			g.Stroke ();
			g.Restore ();

			return dirty;
		}

		public static Rectangle FillEllipse (this Context g, Rectangle r, Color color)
		{
			double rx = r.Width / 2;
			double ry = r.Height / 2;
			double cx = r.X + rx;
			double cy = r.Y + ry;
			double c1 = 0.552285;

			g.Save ();

			g.MoveTo (cx + rx, cy);

			g.CurveTo (cx + rx, cy - c1 * ry, cx + c1 * rx, cy - ry, cx, cy - ry);
			g.CurveTo (cx - c1 * rx, cy - ry, cx - rx, cy - c1 * ry, cx - rx, cy);
			g.CurveTo (cx - rx, cy + c1 * ry, cx - c1 * rx, cy + ry, cx, cy + ry);
			g.CurveTo (cx + c1 * rx, cy + ry, cx + rx, cy + c1 * ry, cx + rx, cy);

			g.ClosePath ();

			g.Color = color;

			Rectangle dirty = g.StrokeExtents ();

			g.Fill ();
			g.Restore ();

			return dirty;
		}

		public static Path CreateEllipsePath (this Context g, Rectangle r)
		{
			double rx = r.Width / 2;
			double ry = r.Height / 2;
			double cx = r.X + rx;
			double cy = r.Y + ry;
			double c1 = 0.552285;

			g.Save ();

			g.MoveTo (cx + rx, cy);

			g.CurveTo (cx + rx, cy - c1 * ry, cx + c1 * rx, cy - ry, cx, cy - ry);
			g.CurveTo (cx - c1 * rx, cy - ry, cx - rx, cy - c1 * ry, cx - rx, cy);
			g.CurveTo (cx - rx, cy + c1 * ry, cx - c1 * rx, cy + ry, cx, cy + ry);
			g.CurveTo (cx + c1 * rx, cy + ry, cx + rx, cy + c1 * ry, cx + rx, cy);

			g.ClosePath ();

			Path path = g.CopyPath ();

			g.Restore ();

			return path;
		}

		public static Rectangle FillStrokedEllipse (this Context g, Rectangle r, Color fill, Color stroke, int lineWidth)
		{
			double rx = r.Width / 2;
			double ry = r.Height / 2;
			double cx = r.X + rx;
			double cy = r.Y + ry;
			double c1 = 0.552285;

			g.Save ();

			g.MoveTo (cx + rx, cy);

			g.CurveTo (cx + rx, cy - c1 * ry, cx + c1 * rx, cy - ry, cx, cy - ry);
			g.CurveTo (cx - c1 * rx, cy - ry, cx - rx, cy - c1 * ry, cx - rx, cy);
			g.CurveTo (cx - rx, cy + c1 * ry, cx - c1 * rx, cy + ry, cx, cy + ry);
			g.CurveTo (cx + c1 * rx, cy + ry, cx + rx, cy + c1 * ry, cx + rx, cy);

			g.ClosePath ();

			g.Color = fill;
			g.FillPreserve ();

			g.Color = stroke;
			g.LineWidth = lineWidth;

			Rectangle dirty = g.StrokeExtents ();

			g.Stroke ();
			g.Restore ();

			return dirty;
		}

		public static Rectangle FillStrokedRoundedRectangle (this Context g, Rectangle r, double radius, Color fill, Color stroke, int lineWidth)
		{
			g.Save ();

			if ((radius > r.Height / 2) || (radius > r.Width / 2))
				radius = Math.Min (r.Height / 2, r.Width / 2);

			g.MoveTo (r.X, r.Y + radius);
			g.Arc (r.X + radius, r.Y + radius, radius, Math.PI, -Math.PI / 2);
			g.LineTo (r.X + r.Width - radius, r.Y);
			g.Arc (r.X + r.Width - radius, r.Y + radius, radius, -Math.PI / 2, 0);
			g.LineTo (r.X + r.Width, r.Y + r.Height - radius);
			g.Arc (r.X + r.Width - radius, r.Y + r.Height - radius, radius, 0, Math.PI / 2);
			g.LineTo (r.X + radius, r.Y + r.Height);
			g.Arc (r.X + radius, r.Y + r.Height - radius, radius, Math.PI / 2, Math.PI);
			g.ClosePath ();

			g.Color = fill;
			g.FillPreserve ();

			g.Color = stroke;
			g.LineWidth = lineWidth;

			Rectangle dirty = g.StrokeExtents ();

			g.Stroke ();
			g.Restore ();

			return dirty;
		}

		public static Rectangle FillRoundedRectangle (this Context g, Rectangle r, double radius, Color fill)
		{
			g.Save ();

			if ((radius > r.Height / 2) || (radius > r.Width / 2))
				radius = Math.Min (r.Height / 2, r.Width / 2);

			g.MoveTo (r.X, r.Y + radius);
			g.Arc (r.X + radius, r.Y + radius, radius, Math.PI, -Math.PI / 2);
			g.LineTo (r.X + r.Width - radius, r.Y);
			g.Arc (r.X + r.Width - radius, r.Y + radius, radius, -Math.PI / 2, 0);
			g.LineTo (r.X + r.Width, r.Y + r.Height - radius);
			g.Arc (r.X + r.Width - radius, r.Y + r.Height - radius, radius, 0, Math.PI / 2);
			g.LineTo (r.X + radius, r.Y + r.Height);
			g.Arc (r.X + radius, r.Y + r.Height - radius, radius, Math.PI / 2, Math.PI);
			g.ClosePath ();

			g.Color = fill;

			Rectangle dirty = g.StrokeExtents ();

			g.Fill ();
			g.Restore ();

			return dirty;
		}

		public static void FillRegion (this Context g, Gdk.Region region, Color color)
		{
			g.Save ();

			g.Color = color;

			foreach (Gdk.Rectangle r in region.GetRectangles ()) {
				g.MoveTo (r.X, r.Y);
				g.LineTo (r.X + r.Width, r.Y);
				g.LineTo (r.X + r.Width, r.Y + r.Height);
				g.LineTo (r.X, r.Y + r.Height);
				g.LineTo (r.X, r.Y);

				g.Color = color;

				g.StrokeExtents ();
				g.Fill ();
			}

			g.Restore ();
		}

		public static Rectangle DrawRoundedRectangle (this Context g, Rectangle r, double radius, Color stroke, int lineWidth)
		{
			g.Save ();

			Path p = g.CreateRoundedRectanglePath (r, radius);

			g.AppendPath (p);

			g.Color = stroke;
			g.LineWidth = lineWidth;

			Rectangle dirty = g.StrokeExtents ();

			g.Stroke ();
			g.Restore ();

			(p as IDisposable).Dispose ();

			return dirty;
		}

		public static Path CreateRoundedRectanglePath (this Context g, Rectangle r, double radius)
		{
			g.Save ();

			if ((radius > r.Height / 2) || (radius > r.Width / 2))
				radius = Math.Min (r.Height / 2, r.Width / 2);

			g.MoveTo (r.X, r.Y + radius);
			g.Arc (r.X + radius, r.Y + radius, radius, Math.PI, -Math.PI / 2);
			g.LineTo (r.X + r.Width - radius, r.Y);
			g.Arc (r.X + r.Width - radius, r.Y + radius, radius, -Math.PI / 2, 0);
			g.LineTo (r.X + r.Width, r.Y + r.Height - radius);
			g.Arc (r.X + r.Width - radius, r.Y + r.Height - radius, radius, 0, Math.PI / 2);
			g.LineTo (r.X + radius, r.Y + r.Height);
			g.Arc (r.X + radius, r.Y + r.Height - radius, radius, Math.PI / 2, Math.PI);
			g.ClosePath ();

			Path p = g.CopyPath ();
			g.Restore ();

			return p;
		}

		public static void QuadraticCurveTo (this Context g, double x1, double y1, double x2, double y2)
		{
			var c_x = g.CurrentPoint.X;
			var c_y = g.CurrentPoint.Y;
			var cp1x = c_x + 2.0 / 3.0 * (x1 - c_x);
			var cp1y = c_y + 2.0 / 3.0 * (y1 - c_y);
			var cp2x = cp1x + (x2 - c_x) / 3.0;
			var cp2y = cp1y + (y2 - c_y) / 3.0;
			g.CurveTo (cp1x, cp1y, cp2x, cp2y, x2, y2);
		}

		public static Rectangle DrawLine (this Context g, PointD p1, PointD p2, Color color, int lineWidth)
		{
			// Put it on a pixel line
			if (lineWidth == 1)
				p1 = new PointD (p1.X - 0.5, p1.Y - 0.5);

			g.Save ();

			g.MoveTo (p1.X, p1.Y);
			g.LineTo (p2.X, p2.Y);

			g.Color = color;
			g.LineWidth = lineWidth;
			g.LineCap = LineCap.Square;

			Rectangle dirty = g.StrokeExtents ();
			g.Stroke ();

			g.Restore ();

			return dirty;
		}

		private static Pango.Style CairoToPangoSlant (FontSlant slant)
		{
			switch (slant) {
				case FontSlant.Italic:
					return Pango.Style.Italic;
				case FontSlant.Oblique:
					return Pango.Style.Oblique;
				default:
					return Pango.Style.Normal;
			}
		}

		private static Pango.Weight CairoToPangoWeight (FontWeight weight)
		{
			return (weight == FontWeight.Bold) ? Pango.Weight.Bold : Pango.Weight.Normal;
		}

		public static Rectangle DrawText (this Context g, PointD p, string family, FontSlant slant, FontWeight weight, double size, Color color, string text, bool antiAliasing)
		{
			g.Save ();

			g.MoveTo (p.X, p.Y);
			g.Color = color;
			g.Antialias = antiAliasing ? Antialias.Subpixel : Antialias.None;

			Pango.Layout layout = Pango.CairoHelper.CreateLayout (g);
			Pango.FontDescription fd = new Pango.FontDescription ();
			fd.Family = family;
			fd.Style = CairoToPangoSlant (slant);
			fd.Weight = CairoToPangoWeight (weight);
			fd.AbsoluteSize = size * Pango.Scale.PangoScale;
			layout.FontDescription = fd;
			layout.SetText (text);
			Pango.CairoHelper.ShowLayoutLine (g, layout.Lines[0]);

			Pango.Rectangle unused = Pango.Rectangle.Zero;
			Pango.Rectangle te = Pango.Rectangle.Zero;
			layout.GetExtents (out unused, out te);

			(layout as IDisposable).Dispose ();

			g.Restore ();

			return new Rectangle (te.X, te.Y, te.Width, te.Height);
		}

		public static void DrawPixbuf (this Context g, Gdk.Pixbuf pixbuf, Point dest)
		{
			g.Save ();

			Gdk.CairoHelper.SetSourcePixbuf (g, pixbuf, dest.X, dest.Y);
			g.Paint ();
			g.Restore ();
		}

		public static void DrawLinearGradient (this Context g, Surface oldsurface, GradientColorMode mode, Color c1, Color c2, PointD p1, PointD p2)
		{
			g.Save ();

			Gradient gradient = new Cairo.LinearGradient (p1.X, p1.Y, p2.X, p2.Y);

			if (mode == GradientColorMode.Color) {
				gradient.AddColorStop (0, c1);
				gradient.AddColorStop (1, c2);
				g.Source = gradient;
				g.Paint ();
			} else if (mode == GradientColorMode.Transparency) {
				gradient.AddColorStop (0, new Color (0, 0, 0, 1));
				gradient.AddColorStop (1, new Color (0, 0, 0, 0));
				g.Source = new SurfacePattern (oldsurface);
				g.Mask (gradient);
			}

			g.Restore ();
		}

		public static void DrawLinearReflectedGradient (this Context g, Surface oldsurface, GradientColorMode mode, Color c1, Color c2, PointD p1, PointD p2)
		{
			g.Save ();

			Gradient gradient = new Cairo.LinearGradient (p1.X, p1.Y, p2.X, p2.Y);

			if (mode == GradientColorMode.Color) {
				gradient.AddColorStop (0, c1);
				gradient.AddColorStop (0.5, c2);
				gradient.AddColorStop (1, c1);
				g.Source = gradient;
				g.Paint ();
			} else if (mode == GradientColorMode.Transparency) {
				gradient.AddColorStop (0, new Color (0, 0, 0, 1));
				gradient.AddColorStop (0.5, new Color (0, 0, 0, 0));
				gradient.AddColorStop (1, new Color (0, 0, 0, 1));
				g.Source = new SurfacePattern (oldsurface);
				g.Mask (gradient);
			}

			g.Restore ();
		}

		public static void DrawRadialGradient (this Context g, Surface oldsurface, GradientColorMode mode, Color c1, Color c2, PointD p1, PointD p2, double r1, double r2)
		{
			g.Save ();

			Gradient gradient = new Cairo.RadialGradient (p1.X, p1.Y, r1, p2.X, p2.Y, r2);

			if (mode == GradientColorMode.Color) {
				gradient.AddColorStop (0, c1);
				gradient.AddColorStop (1, c2);
				g.Source = gradient;
				g.Paint ();
			} else if (mode == GradientColorMode.Transparency) {
				gradient.AddColorStop (0, new Color (0, 0, 0, 1));
				gradient.AddColorStop (1, new Color (0, 0, 0, 0));
				g.Source = new SurfacePattern (oldsurface);
				g.Mask (gradient);
			}

			g.Restore ();
		}
		#endregion

		public static double Distance (this PointD s, PointD e)
		{
			return Magnitude (new PointD (s.X - e.X, s.Y - e.Y));
		}

		public static double Magnitude (this PointD p)
		{
			return Math.Sqrt (p.X * p.X + p.Y * p.Y);
		}

		public static Cairo.Rectangle ToCairoRectangle (this Gdk.Rectangle r)
		{
			return new Cairo.Rectangle (r.X, r.Y, r.Width, r.Height);
		}

		public static Cairo.Point Location (this Cairo.Rectangle r)
		{
			return new Cairo.Point ((int)r.X, (int)r.Y);
		}

		public static Cairo.Rectangle Clamp (this Cairo.Rectangle r)
		{
			double x = r.X;
			double y = r.Y;
			double w = r.Width;
			double h = r.Height;

			if (x < 0) {
				w -= x;
				x = 0;
			}

			if (y < 0) {
				h -= y;
				y = 0;
			}

			return new Cairo.Rectangle (x, y, w, h);
		}

		public static Gdk.Rectangle ToGdkRectangle (this Cairo.Rectangle r)
		{
			return new Gdk.Rectangle ((int)r.X, (int)r.Y, (int)r.Width, (int)r.Height);
		}

		public static bool ContainsPoint (this Cairo.Rectangle r, double x, double y)
		{
			if (x < r.X || x >= r.X + r.Width)
				return false;

			if (y < r.Y || y >= r.Y + r.Height)
				return false;

			return true;
		}

		public static bool ContainsPoint (this Cairo.Rectangle r, Cairo.PointD point)
		{
			return ContainsPoint (r, point.X, point.Y);
		}

		public unsafe static Gdk.Pixbuf ToPixbuf (this Cairo.ImageSurface surfSource)
		{
			Cairo.ImageSurface surf = surfSource.Clone ();
			surf.Flush ();

			ColorBgra* dstPtr = (ColorBgra*)surf.DataPtr;
			int len = surf.Data.Length / 4;

			for (int i = 0; i < len; i++) {
				if (dstPtr->A != 0)
					*dstPtr = (ColorBgra.FromBgra (dstPtr->R, dstPtr->G, dstPtr->B, dstPtr->A));
				dstPtr++;
			}

			Gdk.Pixbuf pb = new Gdk.Pixbuf (surf.Data, true, 8, surf.Width, surf.Height, surf.Stride);
			(surf as IDisposable).Dispose ();
			return pb;
		}

		public unsafe static Color GetPixel (this Cairo.ImageSurface surf, int x, int y)
		{
			ColorBgra* dstPtr = (ColorBgra*)surf.DataPtr;

			dstPtr += (x) + (y * surf.Width);

			return new Color (dstPtr->R / 255f, dstPtr->G / 255f, dstPtr->B / 255f, dstPtr->A / 255f);
		}

		public unsafe static void SetPixel (this Cairo.ImageSurface surf, int x, int y, Color color)
		{
			ColorBgra* dstPtr = (ColorBgra*)surf.DataPtr;

			dstPtr += (x) + (y * surf.Width);

			dstPtr->R = (byte)(color.R * 255);
			dstPtr->G = (byte)(color.G * 255);
			dstPtr->B = (byte)(color.B * 255);
			dstPtr->A = (byte)(color.A * 255);
		}

		public unsafe static void SetPixel (this Cairo.ImageSurface surf, ColorBgra* surfDataPtr, int surfWidth, int x, int y, Color color)
		{
			ColorBgra* dstPtr = surfDataPtr;

			dstPtr += (x) + (y * surfWidth);

			dstPtr->R = (byte)(color.R * 255);
			dstPtr->G = (byte)(color.G * 255);
			dstPtr->B = (byte)(color.B * 255);
			dstPtr->A = (byte)(color.A * 255);
		}

		public unsafe static ColorBgra GetColorBgra (this Cairo.ImageSurface surf, int x, int y)
		{
			ColorBgra* dstPtr = (ColorBgra*)surf.DataPtr;

			dstPtr += (x) + (y * surf.Width);

			return *dstPtr;
		}

		public unsafe static void SetColorBgra (this Cairo.ImageSurface surf, ColorBgra color, int x, int y)
		{
			ColorBgra* dstPtr = (ColorBgra*)surf.DataPtr;

			dstPtr += (x) + (y * surf.Width);

			*dstPtr = color;
		}

		public unsafe static void SetColorBgra (this Cairo.ImageSurface surf, ColorBgra* surfDataPtr, int surfWidth, ColorBgra color, int x, int y)
		{
			ColorBgra* dstPtr = surfDataPtr;

			dstPtr += (x) + (y * surfWidth);

			*dstPtr = color;
		}

		public unsafe static ColorBgra GetColorBgra (this Cairo.ImageSurface surf, ColorBgra* surfDataPtr, int surfWidth, int x, int y)
		{
			ColorBgra* dstPtr = surfDataPtr;

			dstPtr += (x) + (y * surfWidth);

			return *dstPtr;
		}

		public static ColorBgra ToColorBgra (this Cairo.Color color)
		{
			ColorBgra c = new ColorBgra ();

			c.R = (byte)(color.R * 255);
			c.G = (byte)(color.G * 255);
			c.B = (byte)(color.B * 255);
			c.A = (byte)(color.A * 255);

			return c;
		}

		public static Cairo.Color ToCairoColor (this ColorBgra color)
		{
			Cairo.Color c = new Cairo.Color ();

			c.R = color.R / 255d;
			c.G = color.G / 255d;
			c.B = color.B / 255d;
			c.A = color.A / 255d;

			return c;
		}

		public static Gdk.Color ToGdkColor (this ColorBgra color)
		{
			Gdk.Color c = new Gdk.Color (color.R, color.G, color.B);

			return c;
		}

		public static string ToString2 (this Cairo.Color c)
		{
			return string.Format ("R: {0} G: {1} B: {2} A: {3}", c.R, c.G, c.B, c.A);
		}

		public static string ToString2 (this Cairo.PointD c)
		{
			return string.Format ("{0}, {1}", c.X, c.Y);
		}

		public static uint ToUint (this Cairo.Color c)
		{
			return Pinta.Core.ColorBgra.BgraToUInt32 ((int)(c.B * 255), (int)(c.R * 255), (int)(c.G * 255), (int)(c.A * 255));
		}

		public static Gdk.Size ToSize (this Cairo.Point point)
		{
			return new Gdk.Size (point.X, point.Y);
		}

		public static ImageSurface Clone (this ImageSurface surf)
		{
<<<<<<< HEAD
			ImageSurface newsurf = new ImageSurface (surf.Format, surf.Width, surf.Height);

			using (Context g = new Context (newsurf)) {
				g.SetSource (surf);
				g.Paint ();
			}

			return newsurf;
=======
			PintaCore.Workspace.ActiveDocument.SignalSurfaceCloned();

			ImageSurface newsurf = new ImageSurface(surf.Format, surf.Width, surf.Height);

			using (Context g = new Context(newsurf))
			{
				g.SetSource(surf);
				g.Paint();
			}

			return newsurf;

			//return new ImageSurface (surf.Data, surf.Format, surf.Width, surf.Height, surf.Stride);
>>>>>>> 3da300a8
		}

		public static unsafe bool ContainsTranslucent (this ImageSurface surf)
		{
			bool ret = false;

			ColorBgra* ptr = (ColorBgra*)surf.DataPtr;
			int width = surf.Width;

			for (int x = 0; x < width; x++)
				for (int y = 0; y < surf.Height; y++) {
					int a = (int)surf.GetColorBgra (ptr, width, x, y).A;

					if (a > 0 && a < 255) {
						Console.WriteLine (surf.GetColorBgra (ptr, width, x, y).ToString ());
						ret = true;
					}
				}

			return ret;
		}

		public static Path Clone (this Path path)
		{
			Path newpath;

			using (Context g = new Context (PintaCore.Layers.CurrentLayer.Surface)) {
				g.AppendPath (path);
				newpath = g.CopyPath ();
			}

			return newpath;
		}

		public static void Clear (this ImageSurface surface)
		{
			using (Context g = new Context (surface)) {
				g.Operator = Operator.Clear;
				g.Paint ();
			}
		}

		public static Gdk.Rectangle GetBounds (this Path path)
		{
			Rectangle rect;

			using (Context g = new Context (PintaCore.Layers.CurrentLayer.Surface)) {
				g.AppendPath (path);

				// We don't want the bounding box to include a stroke width 
				// of 1, but setting it to 0 returns an empty rectangle.  Set
				// it to a sufficiently small width and rounding takes care of it
				g.LineWidth = .01;
				rect = g.StrokeExtents ();
			}

			int x = (int)Math.Round (rect.X);
			int y = (int)Math.Round (rect.Y);
			int w = (int)Math.Round (rect.Width);
			int h = (int)Math.Round (rect.Height);

			return new Gdk.Rectangle (x, y, w - x, h - y);
		}

		public static Gdk.Color ToGdkColor (this Cairo.Color color)
		{
			Gdk.Color c = new Gdk.Color ();
			c.Blue = (ushort)(color.B * ushort.MaxValue);
			c.Red = (ushort)(color.R * ushort.MaxValue);
			c.Green = (ushort)(color.G * ushort.MaxValue);

			return c;
		}

		public static ushort GdkColorAlpha (this Cairo.Color color)
		{
			return (ushort)(color.A * ushort.MaxValue);
		}

		public static double GetBottom (this Rectangle rect)
		{
			return rect.Y + rect.Height;
		}

		public static double GetRight (this Rectangle rect)
		{
			return rect.X + rect.Width;
		}

		/// <summary>
		/// Determines if the requested pixel coordinate is within bounds.
		/// </summary>
		/// <param name="x">The x coordinate.</param>
		/// <param name="y">The y coordinate.</param>
		/// <returns>true if (x,y) is in bounds, false if it's not.</returns>
		public static bool IsVisible (this ImageSurface surf, int x, int y)
		{
			return x >= 0 && x < surf.Width && y >= 0 && y < surf.Height;
		}


		public static unsafe ColorBgra* GetPointAddressUnchecked (this ImageSurface surf, int x, int y)
		{
			ColorBgra* dstPtr = (ColorBgra*)surf.DataPtr;

			dstPtr += (x) + (y * surf.Width);

			return dstPtr;
		}

		public static unsafe ColorBgra* GetPointAddressUnchecked (this ImageSurface surf, ColorBgra* surfDataPtr, int surfWidth, int x, int y)
		{
			ColorBgra* dstPtr = surfDataPtr;

			dstPtr += (x) + (y * surfWidth);

			return dstPtr;
		}

		public static unsafe ColorBgra GetPointUnchecked (this ImageSurface surf, int x, int y)
		{
			ColorBgra* dstPtr = (ColorBgra*)surf.DataPtr;

			dstPtr += (x) + (y * surf.Width);

			return *dstPtr;
		}

		// This isn't really an extension method, since it doesn't use
		// the passed in argument, but it's nice to have the same calling
		// convention as the uncached version.  If you can use this one
		// over the other, it is much faster in tight loops (like effects).
		public static unsafe ColorBgra GetPointUnchecked (this ImageSurface surf, ColorBgra* surfDataPtr, int surfWidth, int x, int y)
		{
			ColorBgra* dstPtr = surfDataPtr;

			dstPtr += (x) + (y * surfWidth);

			return *dstPtr;
		}

		public static unsafe ColorBgra* GetRowAddressUnchecked (this ImageSurface surf, int y)
		{
			ColorBgra* dstPtr = (ColorBgra*)surf.DataPtr;

			dstPtr += y * surf.Width;

			return dstPtr;
		}

		public static unsafe ColorBgra* GetRowAddressUnchecked (this ImageSurface surf, ColorBgra* surfDataPtr, int surfWidth, int y)
		{
			ColorBgra* dstPtr = surfDataPtr;

			dstPtr += y * surfWidth;

			return dstPtr;
		}

		public static unsafe ColorBgra* GetPointAddress (this ImageSurface surf, int x, int y)
		{
			if (x < 0 || x >= surf.Width)
				throw new ArgumentOutOfRangeException ("x", "Out of bounds: x=" + x.ToString ());

			return surf.GetPointAddressUnchecked (x, y);
		}

		public static unsafe ColorBgra* GetPointAddress (this ImageSurface surf, Gdk.Point point)
		{
			return surf.GetPointAddress (point.X, point.Y);
		}

		public static Gdk.Rectangle GetBounds (this ImageSurface surf)
		{
			return new Gdk.Rectangle (0, 0, surf.Width, surf.Height);
		}

		public static Gdk.Size GetSize (this ImageSurface surf)
		{
			return new Gdk.Size (surf.Width, surf.Height);
		}


		/// <summary>
		/// There was a bug in gdk-sharp where this returns incorrect values.
		/// We will probably have to use this for a long time until every distro
		/// has an updated gdk.
		/// </summary>
		public static bool ContainsCorrect (this Gdk.Rectangle r, int x, int y)
		{
			return ((((x >= r.Left) && (x <= r.GetRight ())) && (y >= r.Top)) && (y <= r.GetBottom ()));
		}

		/// <summary>
		/// There was a bug in gdk-sharp where this returns incorrect values.
		/// We will probably have to use this for a long time until every distro
		/// has an updated gdk.
		/// </summary>
		public static bool ContainsCorrect (this Gdk.Rectangle r, Gdk.Point pt)
		{
			return r.ContainsCorrect (pt.X, pt.Y);
		}

		public static unsafe ColorBgra GetBilinearSample (this ImageSurface src, float x, float y)
		{
			return GetBilinearSample (src, (ColorBgra*)src.DataPtr, src.Width, src.Height, x, y);
		}

		public static unsafe ColorBgra GetBilinearSample (this ImageSurface src, ColorBgra* srcDataPtr, int srcWidth, int srcHeight, float x, float y)
		{
			if (!Utility.IsNumber (x) || !Utility.IsNumber (y))
				return ColorBgra.Transparent;

			float u = x;
			float v = y;

			if (u >= 0 && v >= 0 && u < srcWidth && v < srcHeight) {
				unchecked {
					int iu = (int)Math.Floor (u);
					uint sxfrac = (uint)(256 * (u - (float)iu));
					uint sxfracinv = 256 - sxfrac;

					int iv = (int)Math.Floor (v);
					uint syfrac = (uint)(256 * (v - (float)iv));
					uint syfracinv = 256 - syfrac;

					uint wul = (uint)(sxfracinv * syfracinv);
					uint wur = (uint)(sxfrac * syfracinv);
					uint wll = (uint)(sxfracinv * syfrac);
					uint wlr = (uint)(sxfrac * syfrac);

					int sx = iu;
					int sy = iv;
					int sleft = sx;
					int sright;

					if (sleft == (srcWidth - 1))
						sright = sleft;
					else
						sright = sleft + 1;

					int stop = sy;
					int sbottom;

					if (stop == (srcHeight - 1))
						sbottom = stop;
					else
						sbottom = stop + 1;

					ColorBgra* cul = src.GetPointAddressUnchecked (srcDataPtr, srcWidth, sleft, stop);
					ColorBgra* cur = cul + (sright - sleft);
					ColorBgra* cll = src.GetPointAddressUnchecked (srcDataPtr, srcWidth, sleft, sbottom);
					ColorBgra* clr = cll + (sright - sleft);

					ColorBgra c = ColorBgra.BlendColors4W16IP (*cul, wul, *cur, wur, *cll, wll, *clr, wlr);
					return c;
				}
			} else {
				return ColorBgra.FromUInt32 (0);
			}
		}

		public static unsafe ColorBgra GetBilinearSampleClamped (this ImageSurface src, float x, float y)
		{
			return GetBilinearSampleClamped (src, (ColorBgra*)src.DataPtr, src.Width, src.Height, x, y);
		}

		public static unsafe ColorBgra GetBilinearSampleClamped (this ImageSurface src, ColorBgra* srcDataPtr, int srcWidth, int srcHeight, float x, float y)
		{
			if (!Utility.IsNumber (x) || !Utility.IsNumber (y))
				return ColorBgra.Transparent;

			float u = x;
			float v = y;

			if (u < 0)
				u = 0;
			else if (u > srcWidth - 1)
				u = srcWidth - 1;

			if (v < 0)
				v = 0;
			else if (v > srcHeight - 1)
				v = srcHeight - 1;

			unchecked {
				int iu = (int)Math.Floor (u);
				uint sxfrac = (uint)(256 * (u - (float)iu));
				uint sxfracinv = 256 - sxfrac;

				int iv = (int)Math.Floor (v);
				uint syfrac = (uint)(256 * (v - (float)iv));
				uint syfracinv = 256 - syfrac;

				uint wul = (uint)(sxfracinv * syfracinv);
				uint wur = (uint)(sxfrac * syfracinv);
				uint wll = (uint)(sxfracinv * syfrac);
				uint wlr = (uint)(sxfrac * syfrac);

				int sx = iu;
				int sy = iv;
				int sleft = sx;
				int sright;

				if (sleft == (srcWidth - 1))
					sright = sleft;
				else
					sright = sleft + 1;

				int stop = sy;
				int sbottom;

				if (stop == (srcHeight - 1))
					sbottom = stop;
				else
					sbottom = stop + 1;

				ColorBgra* cul = src.GetPointAddressUnchecked (srcDataPtr, srcWidth, sleft, stop);
				ColorBgra* cur = cul + (sright - sleft);
				ColorBgra* cll = src.GetPointAddressUnchecked (srcDataPtr, srcWidth, sleft, sbottom);
				ColorBgra* clr = cll + (sright - sleft);

				ColorBgra c = ColorBgra.BlendColors4W16IP (*cul, wul, *cur, wur, *cll, wll, *clr, wlr);
				return c;
			}
		}

		public static unsafe ColorBgra GetBilinearSampleWrapped (this ImageSurface src, float x, float y)
		{
			return GetBilinearSampleWrapped (src, (ColorBgra*)src.DataPtr, src.Width, src.Height, x, y);
		}

		public static unsafe ColorBgra GetBilinearSampleWrapped (this ImageSurface src, ColorBgra* srcDataPtr, int srcWidth, int srcHeight, float x, float y)
		{
			if (!Utility.IsNumber (x) || !Utility.IsNumber (y))
				return ColorBgra.Transparent;

			float u = x;
			float v = y;

			unchecked {
				int iu = (int)Math.Floor (u);
				uint sxfrac = (uint)(256 * (u - (float)iu));
				uint sxfracinv = 256 - sxfrac;

				int iv = (int)Math.Floor (v);
				uint syfrac = (uint)(256 * (v - (float)iv));
				uint syfracinv = 256 - syfrac;

				uint wul = (uint)(sxfracinv * syfracinv);
				uint wur = (uint)(sxfrac * syfracinv);
				uint wll = (uint)(sxfracinv * syfrac);
				uint wlr = (uint)(sxfrac * syfrac);

				int sx = iu;
				if (sx < 0)
					sx = (srcWidth - 1) + ((sx + 1) % srcWidth);
				else if (sx > (srcWidth - 1))
					sx = sx % srcWidth;

				int sy = iv;
				if (sy < 0)
					sy = (srcHeight - 1) + ((sy + 1) % srcHeight);
				else if (sy > (srcHeight - 1))
					sy = sy % srcHeight;

				int sleft = sx;
				int sright;

				if (sleft == (srcWidth - 1))
					sright = 0;
				else
					sright = sleft + 1;

				int stop = sy;
				int sbottom;

				if (stop == (srcHeight - 1))
					sbottom = 0;
				else
					sbottom = stop + 1;

				ColorBgra cul = src.GetPointUnchecked (srcDataPtr, srcWidth, sleft, stop);
				ColorBgra cur = src.GetPointUnchecked (srcDataPtr, srcWidth, sright, stop);
				ColorBgra cll = src.GetPointUnchecked (srcDataPtr, srcWidth, sleft, sbottom);
				ColorBgra clr = src.GetPointUnchecked (srcDataPtr, srcWidth, sright, sbottom);

				ColorBgra c = ColorBgra.BlendColors4W16IP (cul, wul, cur, wur, cll, wll, clr, wlr);

				return c;
			}
		}

		public static void TranslatePointsInPlace (this Point[] Points, int dx, int dy)
		{
			for (int i = 0; i < Points.Length; ++i) {
				Points[i].X += dx;
				Points[i].Y += dy;
			}
		}

		private struct Edge
		{
			public int miny;   // int
			public int maxy;   // int
			public int x;      // fixed point: 24.8
			public int dxdy;   // fixed point: 24.8

			public Edge (int miny, int maxy, int x, int dxdy)
			{
				this.miny = miny;
				this.maxy = maxy;
				this.x = x;
				this.dxdy = dxdy;
			}
		}

		public static Scanline[] GetScans (this Point[] points)
		{
			int ymax = 0;

			// Build edge table
			Edge[] edgeTable = new Edge[points.Length];
			int edgeCount = 0;

			for (int i = 0; i < points.Length; ++i) {
				Point top = points[i];
				Point bottom = points[(i + 1) % points.Length];
				int dy;

				if (top.Y > bottom.Y) {
					Point temp = top;
					top = bottom;
					bottom = temp;
				}

				dy = bottom.Y - top.Y;

				if (dy != 0) {
					edgeTable[edgeCount] = new Edge (top.Y, bottom.Y, top.X << 8, (((bottom.X - top.X) << 8) / dy));
					ymax = Math.Max (ymax, bottom.Y);
					++edgeCount;
				}
			}

			// Sort edge table by miny
			for (int i = 0; i < edgeCount - 1; ++i) {
				int min = i;

				for (int j = i + 1; j < edgeCount; ++j)
					if (edgeTable[j].miny < edgeTable[min].miny)
						min = j;

				if (min != i) {
					Edge temp = edgeTable[min];
					edgeTable[min] = edgeTable[i];
					edgeTable[i] = temp;
				}
			}

			// Compute how many scanlines we will be emitting
			int scanCount = 0;
			int activeLow = 0;
			int activeHigh = 0;
			int yscan1 = edgeTable[0].miny;

			// we assume that edgeTable[0].miny == yscan
			while (activeHigh < edgeCount - 1 &&
			       edgeTable[activeHigh + 1].miny == yscan1) {
				++activeHigh;
			}

			while (yscan1 <= ymax) {
				// Find new edges where yscan == miny
				while (activeHigh < edgeCount - 1 &&
				       edgeTable[activeHigh + 1].miny == yscan1) {
					++activeHigh;
				}

				int count = 0;
				for (int i = activeLow; i <= activeHigh; ++i) {
					if (edgeTable[i].maxy > yscan1) {
						++count;
					}
				}

				scanCount += count / 2;
				++yscan1;

				// Remove edges where yscan == maxy
				while (activeLow < edgeCount - 1 &&
				       edgeTable[activeLow].maxy <= yscan1) {
					++activeLow;
				}

				if (activeLow > activeHigh)
					activeHigh = activeLow;
			}

			// Allocate scanlines that we'll return
			Scanline[] scans = new Scanline[scanCount];

			// Active Edge Table (AET): it is indices into the Edge Table (ET)
			int[] active = new int[edgeCount];
			int activeCount = 0;
			int yscan2 = edgeTable[0].miny;
			int scansIndex = 0;

			// Repeat until both the ET and AET are empty
			while (yscan2 <= ymax) {
				// Move any edges from the ET to the AET where yscan == miny
				for (int i = 0; i < edgeCount; ++i) {
					if (edgeTable[i].miny == yscan2) {
						active[activeCount] = i;
						++activeCount;
					}
				}

				// Sort the AET on x
				for (int i = 0; i < activeCount - 1; ++i) {
					int min = i;

					for (int j = i + 1; j < activeCount; ++j)
						if (edgeTable[active[j]].x < edgeTable[active[min]].x)
							min = j;

					if (min != i) {
						int temp = active[min];
						active[min] = active[i];
						active[i] = temp;
					}
				}

				// For each pair of entries in the AET, fill in pixels between their info
				for (int i = 0; i < activeCount; i += 2) {
					Edge el = edgeTable[active[i]];
					Edge er = edgeTable[active[i + 1]];
					int startx = (el.x + 0xff) >> 8; // ceil(x)
					int endx = er.x >> 8;      // floor(x)

					scans[scansIndex] = new Scanline (startx, yscan2, endx - startx);
					++scansIndex;
				}

				++yscan2;

				// Remove from the AET any edge where yscan == maxy
				int k = 0;
				while (k < activeCount && activeCount > 0) {
					if (edgeTable[active[k]].maxy == yscan2) {
						// remove by shifting everything down one
						for (int j = k + 1; j < activeCount; ++j)
							active[j - 1] = active[j];

						--activeCount;
					} else {
						++k;
					}
				}

				// Update x for each entry in AET
				for (int i = 0; i < activeCount; ++i)
					edgeTable[active[i]].x += edgeTable[active[i]].dxdy;
			}

			return scans;
		}

		public static Path CreatePolygonPath (this Context g, Point[][] polygonSet)
		{
			g.Save ();
			Point p;

			for (int i = 0; i < polygonSet.Length; i++) {
				if (polygonSet[i].Length == 0)
					continue;

				p = polygonSet[i][0];
				g.MoveTo (p.X, p.Y);

				for (int j = 1; j < polygonSet[i].Length; j++) {
					p = polygonSet[i][j];
					g.LineTo (p.X, p.Y);
				}

				g.ClosePath ();
			}

			Path path = g.CopyPath ();

			g.Restore ();

			return path;
		}

		public static Gdk.Point ToGdkPoint (this PointD point)
		{
			return new Gdk.Point ((int)point.X, (int)point.Y);
		}

		public static bool IsEmpty (this PointD point)
		{
			return point.X == 0 && point.Y == 0;
		}

		public static void TransformPoint(this Matrix matrix, ref PointD point)
		{
			double x = point.X;
			double y = point.Y;

			matrix.TransformPoint(ref x, ref y);

			point.X = x;
			point.Y = y;
		}

		public static void InitMatrix(this Matrix matrix, Matrix source)
		{
			matrix.X0 = source.X0;
			matrix.Xx = source.Xx;
			matrix.Xy = source.Xy;

			matrix.Y0 = source.Y0;
			matrix.Yx = source.Yx;
			matrix.Yy = source.Yy;
		}

		public static void InitRectToRect(this Matrix matrix, Rectangle src, Rectangle dst)
		{
			matrix.InitIdentity();

			matrix.Xx = dst.Width / src.Width;
			matrix.Yy = dst.Height / src.Height;
			matrix.X0 = dst.X - (matrix.Xx * src.X);
			matrix.Y0 = dst.Y - (matrix.Yy * src.Y);
		}

		public static Rectangle FromLTRB(double left, double top, double right, double bottom)
		{
			return new Rectangle(Math.Min(left, right), Math.Min(top, bottom),
			                     Math.Abs(right - left), Math.Abs(bottom - top));
		}

		public static PointD GetCenter(this Cairo.Rectangle rect)
		{
			return new PointD(rect.X + rect.Width / 2, rect.Y + rect.Height / 2);
		}
	}
}<|MERGE_RESOLUTION|>--- conflicted
+++ resolved
@@ -799,7 +799,9 @@
 
 		public static ImageSurface Clone (this ImageSurface surf)
 		{
-<<<<<<< HEAD
+			if (PintaCore.Workspace.HasOpenDocuments)
+				PintaCore.Workspace.ActiveDocument.SignalSurfaceCloned ();
+
 			ImageSurface newsurf = new ImageSurface (surf.Format, surf.Width, surf.Height);
 
 			using (Context g = new Context (newsurf)) {
@@ -808,21 +810,6 @@
 			}
 
 			return newsurf;
-=======
-			PintaCore.Workspace.ActiveDocument.SignalSurfaceCloned();
-
-			ImageSurface newsurf = new ImageSurface(surf.Format, surf.Width, surf.Height);
-
-			using (Context g = new Context(newsurf))
-			{
-				g.SetSource(surf);
-				g.Paint();
-			}
-
-			return newsurf;
-
-			//return new ImageSurface (surf.Data, surf.Format, surf.Width, surf.Height, surf.Stride);
->>>>>>> 3da300a8
 		}
 
 		public static unsafe bool ContainsTranslucent (this ImageSurface surf)
