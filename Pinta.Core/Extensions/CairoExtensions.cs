--- conflicted
+++ resolved
@@ -600,11 +600,7 @@
 				rect = g.StrokeExtents ();
 			}
 
-<<<<<<< HEAD
-			return new Rectangle (Math.Round(rect.X), Math.Round(rect.Y), rect.Width - rect.X, rect.Height - rect.Y);
-=======
 			return new Gdk.Rectangle ((int)rect.X, (int)rect.Y, (int)rect.Width - (int)rect.X, (int)rect.Height - (int)rect.Y);
->>>>>>> e1e539b0
 		}
 		
 		public static Gdk.Color ToGdkColor (this Cairo.Color color)
