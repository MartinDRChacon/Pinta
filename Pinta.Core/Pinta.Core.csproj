--- conflicted
+++ resolved
@@ -141,13 +141,10 @@
     <Compile Include="Classes\LayerProperties.cs" />
     <Compile Include="Effects\ColorTransferMode.cs" />
     <Compile Include="Effects\SplineInterpolator.cs" />
-<<<<<<< HEAD
     <Compile Include="Tools\MagicWandTool.cs" />
     <Compile Include="Managers\PathManager.cs" />
-=======
     <Compile Include="Classes\IndexEventHandler.cs" />
     <Compile Include="Classes\IndexEventArgs.cs" />
->>>>>>> d70a46e0
   </ItemGroup>
   <Import Project="$(MSBuildBinPath)\Microsoft.CSharp.targets" />
   <ItemGroup>
