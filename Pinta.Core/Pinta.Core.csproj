﻿<?xml version="1.0" encoding="utf-8"?>
<Project DefaultTargets="Build" xmlns="http://schemas.microsoft.com/developer/msbuild/2003" ToolsVersion="4.0">
  <PropertyGroup>
    <Configuration Condition=" '$(Configuration)' == '' ">Debug</Configuration>
    <Platform Condition=" '$(Platform)' == '' ">AnyCPU</Platform>
    <ProductVersion>9.0.30729</ProductVersion>
    <SchemaVersion>2.0</SchemaVersion>
    <ProjectGuid>{30091528-6EC1-40F8-B4BF-8EB41CBE8A8B}</ProjectGuid>
    <OutputType>Library</OutputType>
    <RootNamespace>Pinta.Core</RootNamespace>
    <AssemblyName>Pinta.Core</AssemblyName>
    <TargetFrameworkVersion>v4.0</TargetFrameworkVersion>
    <CodePage>65001</CodePage>
    <FileUpgradeFlags>
    </FileUpgradeFlags>
    <OldToolsVersion>3.5</OldToolsVersion>
    <UpgradeBackupLocation />
    <PublishUrl>publish\</PublishUrl>
    <Install>true</Install>
    <InstallFrom>Disk</InstallFrom>
    <UpdateEnabled>false</UpdateEnabled>
    <UpdateMode>Foreground</UpdateMode>
    <UpdateInterval>7</UpdateInterval>
    <UpdateIntervalUnits>Days</UpdateIntervalUnits>
    <UpdatePeriodically>false</UpdatePeriodically>
    <UpdateRequired>false</UpdateRequired>
    <MapFileExtensions>true</MapFileExtensions>
    <ApplicationRevision>0</ApplicationRevision>
    <ApplicationVersion>1.0.0.%2a</ApplicationVersion>
    <IsWebBootstrapper>false</IsWebBootstrapper>
    <UseApplicationTrust>false</UseApplicationTrust>
    <BootstrapperEnabled>true</BootstrapperEnabled>
  </PropertyGroup>
  <PropertyGroup Condition=" '$(Configuration)|$(Platform)' == 'Debug|AnyCPU' ">
    <DebugSymbols>true</DebugSymbols>
    <DebugType>full</DebugType>
    <Optimize>false</Optimize>
    <OutputPath>..\bin</OutputPath>
    <DefineConstants>DEBUG</DefineConstants>
    <ErrorReport>prompt</ErrorReport>
    <WarningLevel>4</WarningLevel>
    <ConsolePause>false</ConsolePause>
    <AllowUnsafeBlocks>true</AllowUnsafeBlocks>
    <CodeAnalysisRuleSet>AllRules.ruleset</CodeAnalysisRuleSet>
  </PropertyGroup>
  <PropertyGroup Condition=" '$(Configuration)|$(Platform)' == 'Release|AnyCPU' ">
    <DebugType>none</DebugType>
    <Optimize>false</Optimize>
    <OutputPath>..\bin</OutputPath>
    <ErrorReport>prompt</ErrorReport>
    <WarningLevel>4</WarningLevel>
    <ConsolePause>false</ConsolePause>
    <AllowUnsafeBlocks>true</AllowUnsafeBlocks>
    <CodeAnalysisRuleSet>AllRules.ruleset</CodeAnalysisRuleSet>
  </PropertyGroup>
  <ItemGroup>
    <Reference Include="ICSharpCode.SharpZipLib, Version=0.84.0.0, Culture=neutral, PublicKeyToken=1b03e6acf1164f73">
      <SpecificVersion>False</SpecificVersion>
      <HintPath>..\lib\ICSharpCode.SharpZipLib.dll</HintPath>
    </Reference>
    <Reference Include="System" />
    <Reference Include="gtk-sharp, Version=2.12.0.0, Culture=neutral, PublicKeyToken=35e10195dab3c99f">
    </Reference>
    <Reference Include="gdk-sharp, Version=2.12.0.0, Culture=neutral, PublicKeyToken=35e10195dab3c99f">
    </Reference>
    <Reference Include="System.Core">
    </Reference>
    <Reference Include="glib-sharp, Version=2.12.0.0, Culture=neutral, PublicKeyToken=35e10195dab3c99f">
    </Reference>
    <Reference Include="atk-sharp, Version=2.12.0.0, Culture=neutral, PublicKeyToken=35e10195dab3c99f">
    </Reference>
    <Reference Include="Mono.Posix" />
    <Reference Include="pango-sharp, Version=2.12.0.0, Culture=neutral, PublicKeyToken=35e10195dab3c99f">
    </Reference>
    <Reference Include="System.Data" />
    <Reference Include="System.Xml" />
    <Reference Include="Mono.Cairo" />
    <Reference Include="Mono.Addins, Version=0.6.0.0, Culture=neutral, PublicKeyToken=0738eb9f132ed756">
      <HintPath>..\lib\Mono.Addins.dll</HintPath>
    </Reference>
  </ItemGroup>
  <ItemGroup>
    <Compile Include="Actions\WindowActions.cs" />
    <Compile Include="Actions\EffectsActions.cs" />
<<<<<<< HEAD
    <Compile Include="Classes\SurfaceDiff.cs" />
=======
    <Compile Include="Classes\DocumentSelection.cs" />
    <Compile Include="Clipper Library\clipper.cs" />
>>>>>>> 97609899
    <Compile Include="Enumerations\BlendMode.cs" />
    <Compile Include="PixelOperations\CheckerBoardOperation.cs" />
    <Compile Include="Properties\AssemblyInfo.cs" />
    <Compile Include="Classes\Anchor.cs" />
    <Compile Include="Classes\BaseExtension.cs" />
    <Compile Include="Classes\DocumentWorkspaceHistory.cs" />
    <Compile Include="Classes\Document.cs" />
    <Compile Include="Classes\DocumentWorkspace.cs" />
    <Compile Include="Classes\IExtension.cs" />
    <Compile Include="Classes\ScaleFactor.cs" />
    <Compile Include="Classes\Palette.cs" />
    <Compile Include="Effects\BaseEffect.cs">
      <SubType>Code</SubType>
    </Compile>
    <Compile Include="Effects\BinaryPixelOp.cs" />
    <Compile Include="Effects\BitVector2DSurfaceAdapter.cs" />
    <Compile Include="Effects\Histogram.cs" />
    <Compile Include="Effects\HistogramRGB.cs">
      <SubType>Code</SubType>
    </Compile>
    <Compile Include="Effects\IBitVector2D.cs" />
    <Compile Include="Effects\Scanline.cs" />
    <Compile Include="Effects\UserBlendOp.cs" />
    <Compile Include="Effects\UserBlendOps.cs" />
    <Compile Include="Effects\UserBlendOps.Generated.cs" />
    <Compile Include="Enumerations\EffectAdjustment.cs" />
    <Compile Include="Enumerations\GradientColorMode.cs" />
    <Compile Include="EventArgs\CanvasInvalidatedEventArgs.cs" />
    <Compile Include="EventArgs\ToolEventArgs.cs" />
    <Compile Include="EventArgs\DocumentCancelEventArgs.cs" />
    <Compile Include="EventArgs\DocumentEventArgs.cs" />
    <Compile Include="EventArgs\HistoryItemAddedEventArgs.cs" />
    <Compile Include="EventArgs\HistoryItemRemovedEventArgs.cs" />
    <Compile Include="EventArgs\TextChangedEventArgs.cs" />
    <Compile Include="Extensions\ToolBarFontComboBox.cs" />
    <Compile Include="Extensions\ToolBarSlider.cs" />
    <Compile Include="HistoryItems\PasteHistoryItem.cs" />
    <Compile Include="HistoryItems\ResizeHistoryItem.cs" />
    <Compile Include="HistoryItems\FinishPixelsHistoryItem.cs" />
    <Compile Include="HistoryItems\MovePixelsHistoryItem.cs" />
    <Compile Include="HistoryItems\SelectionHistoryItem.cs" />
    <Compile Include="HistoryItems\BaseHistoryItem.cs" />
    <Compile Include="HistoryItems\CompoundHistoryItem.cs" />
    <Compile Include="HistoryItems\AddLayerHistoryItem.cs" />
    <Compile Include="HistoryItems\SwapLayersHistoryItem.cs" />
    <Compile Include="HistoryItems\DeleteLayerHistoryItem.cs" />
    <Compile Include="HistoryItems\InvertHistoryItem.cs" />
    <Compile Include="HistoryItems\SimpleHistoryItem.cs" />
    <Compile Include="Managers\ActionManager.cs" />
    <Compile Include="Managers\ChromeManager.cs" />
    <Compile Include="Managers\EffectsManager.cs" />
    <Compile Include="Managers\FontManager.cs" />
    <Compile Include="Managers\ImageConverterManager.cs" />
    <Compile Include="Managers\HistoryManager.cs" />
    <Compile Include="Managers\LayerManager.cs" />
    <Compile Include="Managers\PaletteManager.cs" />
    <Compile Include="Managers\ResourceManager.cs" />
    <Compile Include="Managers\SettingsManager.cs" />
    <Compile Include="Managers\SystemManager.cs" />
    <Compile Include="Managers\ToolManager.cs" />
    <Compile Include="Managers\WorkspaceManager.cs" />
    <Compile Include="PintaCore.cs" />
    <Compile Include="Extensions\CairoExtensions.cs" />
    <Compile Include="Extensions\GdkExtensions.cs" />
    <Compile Include="Extensions\GtkExtensions.cs" />
    <Compile Include="Classes\Layer.cs" />
    <Compile Include="Extensions\ToolBarButton.cs" />
    <Compile Include="Extensions\ToolBarComboBox.cs" />
    <Compile Include="Extensions\ToolBarImage.cs" />
    <Compile Include="Extensions\ToolBarLabel.cs" />
    <Compile Include="Actions\LayerActions.cs" />
    <Compile Include="Actions\FileActions.cs" />
    <Compile Include="Actions\EditActions.cs" />
    <Compile Include="Actions\ViewActions.cs" />
    <Compile Include="Actions\ImageActions.cs" />
    <Compile Include="Actions\AdjustmentsActions.cs" />
    <Compile Include="Actions\HelpActions.cs" />
    <Compile Include="Effects\ColorBgra.cs" />
    <Compile Include="Effects\UnaryPixelOps.cs" />
    <Compile Include="Effects\UnaryPixelOp.cs" />
    <Compile Include="Effects\PixelOp.cs" />
    <Compile Include="Effects\Utility.cs" />
    <Compile Include="Effects\HsvColor.cs" />
    <Compile Include="Effects\RgbColor.cs" />
    <Compile Include="Classes\BaseTool.cs" />
    <Compile Include="Extensions\ToolBarToggleButton.cs" />
    <Compile Include="HistoryItems\UpdateLayerPropertiesHistoryItem.cs" />
    <Compile Include="Classes\ObservableObject.cs" />
    <Compile Include="Classes\LayerProperties.cs" />
    <Compile Include="Effects\ColorTransferMode.cs" />
    <Compile Include="Effects\SplineInterpolator.cs" />
    <Compile Include="Extensions\OtherExtensions.cs" />
    <Compile Include="Effects\ISurfaceDraw.cs" />
    <Compile Include="Effects\PlacedSurface.cs" />
    <Compile Include="Classes\IndexEventHandler.cs" />
    <Compile Include="Classes\IndexEventArgs.cs" />
    <Compile Include="Effects\LocalHistogramEffect.cs" />
    <Compile Include="Effects\ColorDifferenceEffect.cs" />
    <Compile Include="EventArgs\LivePreviewEndedEventArgs.cs" />
    <Compile Include="EventArgs\LivePreviewRenderUpdatedEventArgs.cs" />
    <Compile Include="EventArgs\LivePreviewStartedEventArgs.cs" />
    <Compile Include="EventArgs\ModifyCompressionEventArgs.cs" />
    <Compile Include="Managers\LivePreviewManager.cs" />
    <Compile Include="Classes\AsyncEffectRenderer.cs" />
    <Compile Include="Classes\GradientRenderer.cs" />
    <Compile Include="Classes\GradientRenderers.cs" />
    <Compile Include="ImageFormats\OraFormat.cs" />
    <Compile Include="ImageFormats\GdkPixbufFormat.cs" />
    <Compile Include="ImageFormats\JpegFormat.cs" />
    <Compile Include="ImageFormats\IImageExporter.cs" />
    <Compile Include="ImageFormats\IImageImporter.cs" />
    <Compile Include="ImageFormats\FormatDescriptor.cs" />
    <Compile Include="ImageFormats\TgaExporter.cs" />
    <Compile Include="Classes\BasePaintBrush.cs" />
    <Compile Include="Managers\PaintBrushManager.cs" />
    <Compile Include="Widgets\MenuButton.cs" />
    <Compile Include="Widgets\ToolBarDropDownButton.cs" />
  </ItemGroup>
  <Import Project="$(MSBuildBinPath)\Microsoft.CSharp.targets" />
  <ItemGroup>
    <ProjectReference Include="..\Pinta.Resources\Pinta.Resources.csproj">
      <Project>{50AFF341-655E-45EF-83CA-58F8254E4C8B}</Project>
      <Name>Pinta.Resources</Name>
    </ProjectReference>
  </ItemGroup>
  <ItemGroup>
    <BootstrapperPackage Include="Microsoft.Net.Client.3.5">
      <Visible>False</Visible>
      <ProductName>.NET Framework 3.5 SP1 Client Profile</ProductName>
      <Install>false</Install>
    </BootstrapperPackage>
    <BootstrapperPackage Include="Microsoft.Net.Framework.3.5.SP1">
      <Visible>False</Visible>
      <ProductName>.NET Framework 3.5 SP1</ProductName>
      <Install>true</Install>
    </BootstrapperPackage>
    <BootstrapperPackage Include="Microsoft.Windows.Installer.3.1">
      <Visible>False</Visible>
      <ProductName>Windows Installer 3.1</ProductName>
      <Install>true</Install>
    </BootstrapperPackage>
  </ItemGroup>
</Project><|MERGE_RESOLUTION|>--- conflicted
+++ resolved
@@ -9,7 +9,6 @@
     <OutputType>Library</OutputType>
     <RootNamespace>Pinta.Core</RootNamespace>
     <AssemblyName>Pinta.Core</AssemblyName>
-    <TargetFrameworkVersion>v4.0</TargetFrameworkVersion>
     <CodePage>65001</CodePage>
     <FileUpgradeFlags>
     </FileUpgradeFlags>
@@ -32,45 +31,45 @@
     <BootstrapperEnabled>true</BootstrapperEnabled>
   </PropertyGroup>
   <PropertyGroup Condition=" '$(Configuration)|$(Platform)' == 'Debug|AnyCPU' ">
-    <DebugSymbols>true</DebugSymbols>
+    <DebugSymbols>True</DebugSymbols>
     <DebugType>full</DebugType>
-    <Optimize>false</Optimize>
+    <Optimize>False</Optimize>
     <OutputPath>..\bin</OutputPath>
     <DefineConstants>DEBUG</DefineConstants>
     <ErrorReport>prompt</ErrorReport>
     <WarningLevel>4</WarningLevel>
-    <ConsolePause>false</ConsolePause>
-    <AllowUnsafeBlocks>true</AllowUnsafeBlocks>
+    <ConsolePause>False</ConsolePause>
+    <AllowUnsafeBlocks>True</AllowUnsafeBlocks>
     <CodeAnalysisRuleSet>AllRules.ruleset</CodeAnalysisRuleSet>
   </PropertyGroup>
   <PropertyGroup Condition=" '$(Configuration)|$(Platform)' == 'Release|AnyCPU' ">
     <DebugType>none</DebugType>
-    <Optimize>false</Optimize>
+    <Optimize>False</Optimize>
     <OutputPath>..\bin</OutputPath>
     <ErrorReport>prompt</ErrorReport>
     <WarningLevel>4</WarningLevel>
-    <ConsolePause>false</ConsolePause>
-    <AllowUnsafeBlocks>true</AllowUnsafeBlocks>
+    <ConsolePause>False</ConsolePause>
+    <AllowUnsafeBlocks>True</AllowUnsafeBlocks>
     <CodeAnalysisRuleSet>AllRules.ruleset</CodeAnalysisRuleSet>
   </PropertyGroup>
   <ItemGroup>
-    <Reference Include="ICSharpCode.SharpZipLib, Version=0.84.0.0, Culture=neutral, PublicKeyToken=1b03e6acf1164f73">
-      <SpecificVersion>False</SpecificVersion>
-      <HintPath>..\lib\ICSharpCode.SharpZipLib.dll</HintPath>
-    </Reference>
     <Reference Include="System" />
     <Reference Include="gtk-sharp, Version=2.12.0.0, Culture=neutral, PublicKeyToken=35e10195dab3c99f">
+      <Package>gtk-sharp-2.0</Package>
     </Reference>
     <Reference Include="gdk-sharp, Version=2.12.0.0, Culture=neutral, PublicKeyToken=35e10195dab3c99f">
-    </Reference>
-    <Reference Include="System.Core">
-    </Reference>
+      <Package>gtk-sharp-2.0</Package>
+    </Reference>
+    <Reference Include="System.Core" />
     <Reference Include="glib-sharp, Version=2.12.0.0, Culture=neutral, PublicKeyToken=35e10195dab3c99f">
+      <Package>glib-sharp-2.0</Package>
     </Reference>
     <Reference Include="atk-sharp, Version=2.12.0.0, Culture=neutral, PublicKeyToken=35e10195dab3c99f">
+      <Package>gtk-sharp-2.0</Package>
     </Reference>
     <Reference Include="Mono.Posix" />
     <Reference Include="pango-sharp, Version=2.12.0.0, Culture=neutral, PublicKeyToken=35e10195dab3c99f">
+      <Package>gtk-sharp-2.0</Package>
     </Reference>
     <Reference Include="System.Data" />
     <Reference Include="System.Xml" />
@@ -78,16 +77,15 @@
     <Reference Include="Mono.Addins, Version=0.6.0.0, Culture=neutral, PublicKeyToken=0738eb9f132ed756">
       <HintPath>..\lib\Mono.Addins.dll</HintPath>
     </Reference>
+    <Reference Include="ICSharpCode.SharpZipLib">
+      <HintPath>..\lib\ICSharpCode.SharpZipLib.dll</HintPath>
+    </Reference>
   </ItemGroup>
   <ItemGroup>
     <Compile Include="Actions\WindowActions.cs" />
     <Compile Include="Actions\EffectsActions.cs" />
-<<<<<<< HEAD
     <Compile Include="Classes\SurfaceDiff.cs" />
-=======
     <Compile Include="Classes\DocumentSelection.cs" />
-    <Compile Include="Clipper Library\clipper.cs" />
->>>>>>> 97609899
     <Compile Include="Enumerations\BlendMode.cs" />
     <Compile Include="PixelOperations\CheckerBoardOperation.cs" />
     <Compile Include="Properties\AssemblyInfo.cs" />
@@ -205,6 +203,7 @@
     <Compile Include="Managers\PaintBrushManager.cs" />
     <Compile Include="Widgets\MenuButton.cs" />
     <Compile Include="Widgets\ToolBarDropDownButton.cs" />
+    <Compile Include="Clipper\Clipper.cs" />
   </ItemGroup>
   <Import Project="$(MSBuildBinPath)\Microsoft.CSharp.targets" />
   <ItemGroup>
