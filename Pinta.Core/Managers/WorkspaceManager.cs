// 
// WorkspaceManager.cs
//  
// Author:
//       Jonathan Pobst <monkey@jpobst.com>
// 
// Copyright (c) 2010 Jonathan Pobst
// 
// Permission is hereby granted, free of charge, to any person obtaining a copy
// of this software and associated documentation files (the "Software"), to deal
// in the Software without restriction, including without limitation the rights
// to use, copy, modify, merge, publish, distribute, sublicense, and/or sell
// copies of the Software, and to permit persons to whom the Software is
// furnished to do so, subject to the following conditions:
// 
// The above copyright notice and this permission notice shall be included in
// all copies or substantial portions of the Software.
// 
// THE SOFTWARE IS PROVIDED "AS IS", WITHOUT WARRANTY OF ANY KIND, EXPRESS OR
// IMPLIED, INCLUDING BUT NOT LIMITED TO THE WARRANTIES OF MERCHANTABILITY,
// FITNESS FOR A PARTICULAR PURPOSE AND NONINFRINGEMENT. IN NO EVENT SHALL THE
// AUTHORS OR COPYRIGHT HOLDERS BE LIABLE FOR ANY CLAIM, DAMAGES OR OTHER
// LIABILITY, WHETHER IN AN ACTION OF CONTRACT, TORT OR OTHERWISE, ARISING FROM,
// OUT OF OR IN CONNECTION WITH THE SOFTWARE OR THE USE OR OTHER DEALINGS IN
// THE SOFTWARE.

using System;
using Cairo;

namespace Pinta.Core
{
	public class Document
	{
		public Document () {
			IsDirty = false;
			HasFile = false;
		}

		public bool HasFile { get; set; }

		private string pathname;

		public string Pathname {
			get { return (pathname != null) ? pathname : string.Empty; }
			set { pathname = value; }
		}

		public string Filename {
			get {
				return System.IO.Path.GetFileName (Pathname);
			}

			set {
				if (value != null) {
					Pathname = System.IO.Path.Combine (Pathname, value);
				}
			}
		}

		public bool IsDirty { get; set; }
	}


	public class WorkspaceManager
	{
		private Point canvas_size;
<<<<<<< HEAD

		private Document Document { get; set; }

=======
		private Gtk.Viewport viewport;
		
>>>>>>> 327d334e
		public Point ImageSize { get; set; }
		
		public Point CanvasSize {
			get { return canvas_size; }
			set {
				if (canvas_size.X != value.X || canvas_size.Y != value.Y) {
					canvas_size = value;
					OnCanvasSizeChanged ();
				}
			}
		}
		
		public PointD Offset {
			get { return new PointD ((PintaCore.Chrome.DrawingArea.Allocation.Width - canvas_size.X) / 2, (PintaCore.Chrome.DrawingArea.Allocation.Height - CanvasSize.Y) / 2); }
		}
		
		public WorkspaceManager ()
		{
			ActiveDocument = Document = new Document ();
			CanvasSize = new Point (800, 600);
			ImageSize = new Point (800, 600);
		}

		public void Initialize (Gtk.Viewport viewport)
		{
			this.viewport = viewport;
		}

		public double Scale {
			get { return (double)CanvasSize.X / (double)ImageSize.X; }
			set {
				if (Scale != value) {
					int new_x = (int)(ImageSize.X * value);
					int new_y = (int)((new_x * ImageSize.Y) / ImageSize.X);

					CanvasSize = new Point (new_x, new_y);
					Invalidate ();
				}
			}
		}
		
		public void Invalidate ()
		{
			OnCanvasInvalidated (new CanvasInvalidatedEventArgs ());
		}
			
		public void Invalidate (Gdk.Rectangle rect)
		{
			rect = new Gdk.Rectangle ((int)((rect.X) * Scale + Offset.X), (int)((rect.Y) * Scale + Offset.Y), (int)(rect.Width * Scale), (int)(rect.Height * Scale));
			OnCanvasInvalidated (new CanvasInvalidatedEventArgs (rect));
		}
		
		public void ZoomIn ()
		{
			double zoom;

			if (!double.TryParse (PintaCore.Actions.View.ZoomComboBox.ComboBox.ActiveText.Trim ('%'), out zoom))
				zoom = Scale * 100;

			zoom = Math.Min (zoom, 3600);

			int i = 0;

			foreach (object item in (PintaCore.Actions.View.ZoomComboBox.ComboBox.Model as Gtk.ListStore)) {
				if (((object[])item)[0].ToString () == "Window" || int.Parse (((object[])item)[0].ToString ().Trim ('%')) <= zoom) {
					PintaCore.Actions.View.ZoomComboBox.ComboBox.Active = i - 1;
					return;
				}
				
				i++;
			}
		}
		
		public void ZoomOut ()
		{
			double zoom;
			
			if (!double.TryParse (PintaCore.Actions.View.ZoomComboBox.ComboBox.ActiveText.Trim ('%'), out zoom))
				zoom = Scale * 100;
				
			zoom = Math.Min (zoom, 3600);
			
			int i = 0;

			foreach (object item in (PintaCore.Actions.View.ZoomComboBox.ComboBox.Model as Gtk.ListStore)) {
				if (((object[])item)[0].ToString () == "Window")
					return;

				if (int.Parse (((object[])item)[0].ToString ().Trim ('%')) < zoom) {
					PintaCore.Actions.View.ZoomComboBox.ComboBox.Active = i;
					return;
				}

				i++;
			}
		}

		public void ZoomToRectangle (Rectangle rect)
		{
			double ratio;
			
			if (ImageSize.X / rect.Width <= ImageSize.Y / rect.Height)
				ratio = ImageSize.X / rect.Width;
			else
				ratio = ImageSize.Y / rect.Height;
			
			(PintaCore.Actions.View.ZoomComboBox.ComboBox as Gtk.ComboBoxEntry).Entry.Text = String.Format ("{0:F}%", ratio * 100.0);
			Gtk.Main.Iteration (); //Force update of scrollbar upper before recenter
			RecenterView (rect.X + rect.Width / 2, rect.Y + rect.Height / 2);
		}
		
		public void RecenterView (double x, double y)
		{
			viewport.Hadjustment.Value = Utility.Clamp (x * Scale - viewport.Hadjustment.PageSize / 2 , viewport.Hadjustment.Lower, viewport.Hadjustment.Upper);
			viewport.Vadjustment.Value = Utility.Clamp (y * Scale - viewport.Vadjustment.PageSize / 2  , viewport.Vadjustment.Lower, viewport.Vadjustment.Upper);
		}
		
		public void ResizeImage (int width, int height)
		{
			if (ImageSize.X == width && ImageSize.Y == height)
				return;
				
			PintaCore.Layers.FinishSelection ();
			
			ResizeHistoryItem hist = new ResizeHistoryItem (ImageSize.X, ImageSize.Y);
			hist.TakeSnapshotOfImage ();
			
			ImageSize = new Point (width, height);
			CanvasSize = new Point (width, height);
			
			foreach (var layer in PintaCore.Layers)
				layer.Resize (width, height);
			
			PintaCore.History.PushNewItem (hist);
			
			PintaCore.Layers.ResetSelectionPath ();
			PintaCore.Workspace.Invalidate ();
		}
		
		public void ResizeCanvas (int width, int height, Anchor anchor)
		{
			if (ImageSize.X == width && ImageSize.Y == height)
				return;

			PintaCore.Layers.FinishSelection ();

			ResizeHistoryItem hist = new ResizeHistoryItem (ImageSize.X, ImageSize.Y);
			hist.Icon = "Menu.Image.CanvasSize.png";
			hist.Text = "Resize Canvas";
			hist.TakeSnapshotOfImage ();

			ImageSize = new Point (width, height);
			CanvasSize = new Point (width, height);

			foreach (var layer in PintaCore.Layers)
				layer.ResizeCanvas (width, height, anchor);

			PintaCore.History.PushNewItem (hist);

			PintaCore.Layers.ResetSelectionPath ();
			PintaCore.Workspace.Invalidate ();
		}
		
		public Cairo.PointD WindowPointToCanvas (double x, double y)
		{
			return new Cairo.PointD ((x - Offset.X) / PintaCore.Workspace.Scale, (y - Offset.Y) / PintaCore.Workspace.Scale);
		}

		public bool PointInCanvas (Cairo.PointD point)
		{
			if (point.X < 0 || point.Y < 0)
				return false;

			if (point.X >= PintaCore.Workspace.ImageSize.X || point.Y >= PintaCore.Workspace.ImageSize.Y)
				return false;

			return true;
		}

		public Gdk.Rectangle ClampToImageSize (Gdk.Rectangle r)
		{
			int x = Utility.Clamp (r.X, 0, ImageSize.X);
			int y = Utility.Clamp (r.Y, 0, ImageSize.Y);
			int width = Math.Min (r.Width, ImageSize.X - x);
			int height = Math.Min (r.Height, ImageSize.Y - y);

			return new Gdk.Rectangle (x, y, width, height);
		}

		public Document ActiveDocument { get; set; }

		public string DocumentPath {
			get { return Document.Pathname; }
			set { Document.Pathname = value; }
		}

		public string Filename {
			get { return Document.Filename; }
			set {
				if (Document.Filename != value) {
					Document.Filename = value;
					ResetTitle ();
				}
			}
		}
		
		public bool IsDirty {
			get { return Document.IsDirty; }
			set {
				if (Document.IsDirty != value) {
					Document.IsDirty = value;
					ResetTitle ();
				}
			}
		}
		
		public bool CanvasFitsInWindow {
			get {
				int window_x = PintaCore.Chrome.DrawingArea.Allocation.Width;
				int window_y = PintaCore.Chrome.DrawingArea.Allocation.Height;

				if (CanvasSize.X <= window_x && CanvasSize.Y <= window_y)
					return true;

				return false;
			}
		}

		public bool ImageFitsInWindow {
			get {
				int window_x = PintaCore.Chrome.DrawingArea.Allocation.Width;
				int window_y = PintaCore.Chrome.DrawingArea.Allocation.Height;

				if (ImageSize.X <= window_x && ImageSize.Y <= window_y)
					return true;

				return false;
			}
		}
		
		public void ScrollCanvas (int dx, int dy)
		{
			viewport.Hadjustment.Value = Utility.Clamp (dx + viewport.Hadjustment.Value, viewport.Hadjustment.Lower, viewport.Hadjustment.Upper - viewport.Hadjustment.PageSize);
			viewport.Vadjustment.Value = Utility.Clamp (dy + viewport.Vadjustment.Value, viewport.Vadjustment.Lower, viewport.Vadjustment.Upper - viewport.Vadjustment.PageSize);
		}
		
		private void ResetTitle ()
		{
			PintaCore.Chrome.MainWindow.Title = string.Format ("{0}{1} - Pinta", Filename, IsDirty ? "*" : "");
		}

		#region Protected Methods
		protected void OnCanvasInvalidated (CanvasInvalidatedEventArgs e)
		{
			if (CanvasInvalidated != null)
				CanvasInvalidated (this, e);
		}

		protected void OnCanvasSizeChanged ()
		{
			if (CanvasSizeChanged != null)
				CanvasSizeChanged (this, EventArgs.Empty);
		}
		#endregion

		#region Public Events
		public event EventHandler<CanvasInvalidatedEventArgs> CanvasInvalidated;
		public event EventHandler CanvasSizeChanged;
		#endregion
	}
}<|MERGE_RESOLUTION|>--- conflicted
+++ resolved
@@ -64,14 +64,8 @@
 	public class WorkspaceManager
 	{
 		private Point canvas_size;
-<<<<<<< HEAD
-
-		private Document Document { get; set; }
-
-=======
 		private Gtk.Viewport viewport;
 		
->>>>>>> 327d334e
 		public Point ImageSize { get; set; }
 		
 		public Point CanvasSize {
@@ -87,6 +81,8 @@
 		public PointD Offset {
 			get { return new PointD ((PintaCore.Chrome.DrawingArea.Allocation.Width - canvas_size.X) / 2, (PintaCore.Chrome.DrawingArea.Allocation.Height - CanvasSize.Y) / 2); }
 		}
+		
+		public Document Document { get; set; }
 		
 		public WorkspaceManager ()
 		{
