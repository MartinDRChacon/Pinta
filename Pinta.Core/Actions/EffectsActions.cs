// 
// EffectsActions.cs
//  
// Author:
//       Jonathan Pobst <monkey@jpobst.com>
// 
// Copyright (c) 2010 Jonathan Pobst
// 
// Permission is hereby granted, free of charge, to any person obtaining a copy
// of this software and associated documentation files (the "Software"), to deal
// in the Software without restriction, including without limitation the rights
// to use, copy, modify, merge, publish, distribute, sublicense, and/or sell
// copies of the Software, and to permit persons to whom the Software is
// furnished to do so, subject to the following conditions:
// 
// The above copyright notice and this permission notice shall be included in
// all copies or substantial portions of the Software.
// 
// THE SOFTWARE IS PROVIDED "AS IS", WITHOUT WARRANTY OF ANY KIND, EXPRESS OR
// IMPLIED, INCLUDING BUT NOT LIMITED TO THE WARRANTIES OF MERCHANTABILITY,
// FITNESS FOR A PARTICULAR PURPOSE AND NONINFRINGEMENT. IN NO EVENT SHALL THE
// AUTHORS OR COPYRIGHT HOLDERS BE LIABLE FOR ANY CLAIM, DAMAGES OR OTHER
// LIABILITY, WHETHER IN AN ACTION OF CONTRACT, TORT OR OTHERWISE, ARISING FROM,
// OUT OF OR IN CONNECTION WITH THE SOFTWARE OR THE USE OR OTHER DEALINGS IN
// THE SOFTWARE.

using System;
using Gtk;

namespace Pinta.Core
{
	public class EffectsActions
	{
		public Gtk.Action Artistic { get; private set; }
		public Gtk.Action Blurs { get; private set; }
		public Gtk.Action Distort { get; private set; }
		public Gtk.Action Noise { get; private set; }
		public Gtk.Action Photo { get; private set; }
		public Gtk.Action Render { get; private set; }
		public Gtk.Action Stylize { get; private set; }

		public Gtk.Action InkSketch { get; private set; }
		public Gtk.Action OilPainting { get; private set; }
		public Gtk.Action PencilSketch { get; private set; }
		public Gtk.Action GaussianBlur { get; private set; }
		public Gtk.Action Glow { get; private set; }
		public Gtk.Action RedEyeRemove { get; private set; }
<<<<<<< HEAD
		public Gtk.Action Sharpen { get; private set; }
=======
>>>>>>> dd11bdba

		public EffectsActions ()
		{
			IconFactory fact = new IconFactory ();
			fact.Add ("Menu.Effects.Artistic.InkSketch.png", new IconSet (PintaCore.Resources.GetIcon ("Menu.Effects.Artistic.InkSketch.png")));
			fact.Add ("Menu.Effects.Artistic.OilPainting.png", new IconSet (PintaCore.Resources.GetIcon ("Menu.Effects.Artistic.OilPainting.png")));
			fact.Add ("Menu.Effects.Artistic.PencilSketch.png", new IconSet (PintaCore.Resources.GetIcon ("Menu.Effects.Artistic.PencilSketch.png")));
			fact.Add ("Menu.Effects.Blurs.Fragment.png", new IconSet (PintaCore.Resources.GetIcon ("Menu.Effects.Blurs.Fragment.png")));
			fact.Add ("Menu.Effects.Blurs.GaussianBlur.png", new IconSet (PintaCore.Resources.GetIcon ("Menu.Effects.Blurs.GaussianBlur.png")));
			fact.Add ("Menu.Effects.Blurs.MotionBlur.png", new IconSet (PintaCore.Resources.GetIcon ("Menu.Effects.Blurs.MotionBlur.png")));
			fact.Add ("Menu.Effects.Blurs.RadialBlur.png", new IconSet (PintaCore.Resources.GetIcon ("Menu.Effects.Blurs.RadialBlur.png")));
			fact.Add ("Menu.Effects.Blurs.SurfaceBlur.png", new IconSet (PintaCore.Resources.GetIcon ("Menu.Effects.Blurs.SurfaceBlur.png")));
			fact.Add ("Menu.Effects.Blurs.Unfocus.png", new IconSet (PintaCore.Resources.GetIcon ("Menu.Effects.Blurs.Unfocus.png")));
			fact.Add ("Menu.Effects.Blurs.ZoomBlur.png", new IconSet (PintaCore.Resources.GetIcon ("Menu.Effects.Blurs.ZoomBlur.png")));
			fact.Add ("Menu.Effects.Photo.Glow.png", new IconSet (PintaCore.Resources.GetIcon ("Menu.Effects.Photo.Glow.png")));
			fact.Add ("Menu.Effects.Photo.RedEyeRemove.png", new IconSet (PintaCore.Resources.GetIcon ("Menu.Effects.Photo.RedEyeRemove.png")));
<<<<<<< HEAD
			fact.Add ("Menu.Effects.Photo.Sharpen.png", new IconSet (PintaCore.Resources.GetIcon ("Menu.Effects.Photo.Sharpen.png")));
=======
>>>>>>> dd11bdba
			fact.AddDefault ();

			// Submenus
			Artistic = new Gtk.Action ("Artistic", Mono.Unix.Catalog.GetString ("Artistic"), null, null);
			Blurs = new Gtk.Action ("Blurs", Mono.Unix.Catalog.GetString ("Blurs"), null, null);
			Distort = new Gtk.Action ("Distort", Mono.Unix.Catalog.GetString ("Distort"), null, null);
			Noise = new Gtk.Action ("Noise", Mono.Unix.Catalog.GetString ("Noise"), null, null);
			Photo = new Gtk.Action ("Photo", Mono.Unix.Catalog.GetString ("Photo"), null, null);
			Render = new Gtk.Action ("Render", Mono.Unix.Catalog.GetString ("Render"), null, null);
			Stylize = new Gtk.Action ("Stylize", Mono.Unix.Catalog.GetString ("Stylize"), null, null);

			Distort.Visible = false;
			Noise.Visible = false;
			Render.Visible = false;
			Stylize.Visible = false;
			
			// Menu items
			InkSketch = new Gtk.Action ("InkSketch", Mono.Unix.Catalog.GetString ("Ink Sketch..."), null, "Menu.Effects.Artistic.InkSketch.png");
			OilPainting = new Gtk.Action ("OilPainting", Mono.Unix.Catalog.GetString ("Oil Painting..."), null, "Menu.Effects.Artistic.OilPainting.png");
			PencilSketch = new Gtk.Action ("PencilSketch", Mono.Unix.Catalog.GetString ("Pencil Sketch..."), null, "Menu.Effects.Artistic.PencilSketch.png");
			GaussianBlur = new Gtk.Action ("GaussianBlur", Mono.Unix.Catalog.GetString ("Gaussian Blur..."), null, "Menu.Effects.Blurs.GaussianBlur.png");
			Glow = new Gtk.Action ("Glow", Mono.Unix.Catalog.GetString ("Glow..."), null, "Menu.Effects.Photo.Glow.png");
			RedEyeRemove = new Gtk.Action ("RedEyeRemove", Mono.Unix.Catalog.GetString ("Red Eye Removal..."), null, "Menu.Effects.Photo.RedEyeRemove.png");
<<<<<<< HEAD
			Sharpen = new Gtk.Action ("Sharpen", Mono.Unix.Catalog.GetString ("Sharpen..."), null, "Menu.Effects.Photo.Sharpen.png");
=======
>>>>>>> dd11bdba
		}

		#region Initialization
		public void CreateMainMenu (Gtk.Menu menu)
		{
			menu.Remove (menu.Children[1]);

			// Create Submenus
			Menu artistic_sub_menu = (Menu)menu.AppendItem (Artistic.CreateSubMenuItem ()).Submenu;
			Menu blur_sub_menu = (Menu)menu.AppendItem (Blurs.CreateSubMenuItem ()).Submenu;
			Menu distort_sub_menu = (Menu)menu.AppendItem (Distort.CreateSubMenuItem ()).Submenu;
			Menu noise_sub_menu = (Menu)menu.AppendItem (Noise.CreateSubMenuItem ()).Submenu;
			Menu photo_sub_menu = (Menu)menu.AppendItem (Photo.CreateSubMenuItem ()).Submenu;
			Menu render_sub_menu = (Menu)menu.AppendItem (Render.CreateSubMenuItem ()).Submenu;
			Menu stylize_sub_menu = (Menu)menu.AppendItem (Stylize.CreateSubMenuItem ()).Submenu;
			
			// Create menu items
			artistic_sub_menu.Append (InkSketch.CreateMenuItem ());
			artistic_sub_menu.Append (OilPainting.CreateMenuItem ());
			artistic_sub_menu.Append (PencilSketch.CreateMenuItem ());
			
			blur_sub_menu.Append (GaussianBlur.CreateMenuItem ());
			
			photo_sub_menu.Append (Glow.CreateMenuItem ());
<<<<<<< HEAD
			photo_sub_menu.Append (RedEyeRemove.CreateMenuItem ());
			photo_sub_menu.Append (Sharpen.CreateMenuItem ());
=======
			photo_sub_menu.Append (RedEyeRemove.CreateMenuItem());
>>>>>>> dd11bdba
		}
		#endregion
	}
}<|MERGE_RESOLUTION|>--- conflicted
+++ resolved
@@ -45,10 +45,7 @@
 		public Gtk.Action GaussianBlur { get; private set; }
 		public Gtk.Action Glow { get; private set; }
 		public Gtk.Action RedEyeRemove { get; private set; }
-<<<<<<< HEAD
 		public Gtk.Action Sharpen { get; private set; }
-=======
->>>>>>> dd11bdba
 
 		public EffectsActions ()
 		{
@@ -65,10 +62,8 @@
 			fact.Add ("Menu.Effects.Blurs.ZoomBlur.png", new IconSet (PintaCore.Resources.GetIcon ("Menu.Effects.Blurs.ZoomBlur.png")));
 			fact.Add ("Menu.Effects.Photo.Glow.png", new IconSet (PintaCore.Resources.GetIcon ("Menu.Effects.Photo.Glow.png")));
 			fact.Add ("Menu.Effects.Photo.RedEyeRemove.png", new IconSet (PintaCore.Resources.GetIcon ("Menu.Effects.Photo.RedEyeRemove.png")));
-<<<<<<< HEAD
 			fact.Add ("Menu.Effects.Photo.Sharpen.png", new IconSet (PintaCore.Resources.GetIcon ("Menu.Effects.Photo.Sharpen.png")));
-=======
->>>>>>> dd11bdba
+
 			fact.AddDefault ();
 
 			// Submenus
@@ -92,10 +87,7 @@
 			GaussianBlur = new Gtk.Action ("GaussianBlur", Mono.Unix.Catalog.GetString ("Gaussian Blur..."), null, "Menu.Effects.Blurs.GaussianBlur.png");
 			Glow = new Gtk.Action ("Glow", Mono.Unix.Catalog.GetString ("Glow..."), null, "Menu.Effects.Photo.Glow.png");
 			RedEyeRemove = new Gtk.Action ("RedEyeRemove", Mono.Unix.Catalog.GetString ("Red Eye Removal..."), null, "Menu.Effects.Photo.RedEyeRemove.png");
-<<<<<<< HEAD
 			Sharpen = new Gtk.Action ("Sharpen", Mono.Unix.Catalog.GetString ("Sharpen..."), null, "Menu.Effects.Photo.Sharpen.png");
-=======
->>>>>>> dd11bdba
 		}
 
 		#region Initialization
@@ -120,12 +112,8 @@
 			blur_sub_menu.Append (GaussianBlur.CreateMenuItem ());
 			
 			photo_sub_menu.Append (Glow.CreateMenuItem ());
-<<<<<<< HEAD
 			photo_sub_menu.Append (RedEyeRemove.CreateMenuItem ());
 			photo_sub_menu.Append (Sharpen.CreateMenuItem ());
-=======
-			photo_sub_menu.Append (RedEyeRemove.CreateMenuItem());
->>>>>>> dd11bdba
 		}
 		#endregion
 	}
