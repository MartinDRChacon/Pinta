--- conflicted
+++ resolved
@@ -44,17 +44,14 @@
 		public Gtk.Action PencilSketch { get; private set; }
 		public Gtk.Action Fragment { get; private set; }
 		public Gtk.Action GaussianBlur { get; private set; }
-
         public Gtk.Action SurfaceBlur { get; private set; }
         public Gtk.Action ZoomBlur { get; private set; }
         public Gtk.Action Unfocus { get; private set; }
-
 		public Gtk.Action RadialBlur { get; private set; }
 		public Gtk.Action Bulge { get; private set; }
 		public Gtk.Action Dents { get; private set; }
 		public Gtk.Action PolarInversion { get; private set; }
 		public Gtk.Action MotionBlur { get; private set; }
-
 		public Gtk.Action Glow { get; private set; }
 		public Gtk.Action RedEyeRemove { get; private set; }
 		public Gtk.Action Sharpen { get; private set; }
@@ -63,14 +60,9 @@
 		public Gtk.Action JuliaFractal { get; private set; }
 		public Gtk.Action MandelbrotFractal { get; private set; }
 		public Gtk.Action EdgeDetect { get; private set; }
-		
-
-        // Noice Action
         public Gtk.Action AddNoise { get; private set; }
         public Gtk.Action Median { get; private set; }
         public Gtk.Action ReduceNoise { get; private set; }
-
-        // Stylize Action
         public Gtk.Action Outline { get; private set; }
 
 		public EffectsActions ()
@@ -91,22 +83,18 @@
 			fact.Add ("Menu.Effects.Blurs.ZoomBlur.png", new IconSet (PintaCore.Resources.GetIcon ("Menu.Effects.Blurs.ZoomBlur.png")));
 			fact.Add ("Menu.Effects.Photo.Glow.png", new IconSet (PintaCore.Resources.GetIcon ("Menu.Effects.Photo.Glow.png")));
 			fact.Add ("Menu.Effects.Photo.RedEyeRemove.png", new IconSet (PintaCore.Resources.GetIcon ("Menu.Effects.Photo.RedEyeRemove.png")));
-<<<<<<< HEAD
 			fact.Add ("Menu.Effects.Photo.Sharpen.png", new IconSet (PintaCore.Resources.GetIcon ("Menu.Effects.Photo.Sharpen.png")));
 			fact.Add ("Menu.Effects.Photo.SoftenPortrait.png", new IconSet (PintaCore.Resources.GetIcon ("Menu.Effects.Photo.SoftenPortrait.png")));
 			fact.Add ("Menu.Effects.Render.Clouds.png", new IconSet (PintaCore.Resources.GetIcon ("Menu.Effects.Render.Clouds.png")));
 			fact.Add ("Menu.Effects.Render.JuliaFractal.png", new IconSet (PintaCore.Resources.GetIcon ("Menu.Effects.Render.JuliaFractal.png")));
 			fact.Add ("Menu.Effects.Render.MandelbrotFractal.png", new IconSet (PintaCore.Resources.GetIcon ("Menu.Effects.Render.MandelbrotFractal.png")));
 			fact.Add ("Menu.Effects.Stylize.EdgeDetect.png", new IconSet (PintaCore.Resources.GetIcon ("Menu.Effects.Stylize.EdgeDetect.png")));
-			
-			fact.AddDefault ();
-=======
             fact.Add("Menu.Effects.Noise.AddNoise.png", new IconSet(PintaCore.Resources.GetIcon("Menu.Effects.Noise.AddNoise.png")));
             fact.Add("Menu.Effects.Noise.Median.png", new IconSet(PintaCore.Resources.GetIcon("Menu.Effects.Noise.Median.png")));
             fact.Add("Menu.Effects.Noise.ReduceNoise.png", new IconSet(PintaCore.Resources.GetIcon("Menu.Effects.Noise.ReduceNoise.png")));
             fact.Add("Menu.Effects.Stylize.Outline.png", new IconSet(PintaCore.Resources.GetIcon("Menu.Effects.Stylize.Outline.png")));
+			
             fact.AddDefault ();
->>>>>>> 08de8768
 
 			// Submenus
 			Artistic = new Gtk.Action ("Artistic", Mono.Unix.Catalog.GetString ("Artistic"), null, null);
@@ -117,12 +105,6 @@
 			Render = new Gtk.Action ("Render", Mono.Unix.Catalog.GetString ("Render"), null, null);
 			Stylize = new Gtk.Action ("Stylize", Mono.Unix.Catalog.GetString ("Stylize"), null, null);
 
-<<<<<<< HEAD
-			Noise.Visible = false;
-=======
-			Distort.Visible = false;
-			Render.Visible = false;
->>>>>>> 08de8768
 			
 			// Menu items
 			InkSketch = new Gtk.Action ("InkSketch", Mono.Unix.Catalog.GetString ("Ink Sketch..."), null, "Menu.Effects.Artistic.InkSketch.png");
@@ -141,14 +123,12 @@
 			MotionBlur = new Gtk.Action ("MotionBlur", Mono.Unix.Catalog.GetString ("Motion Blur..."), null, "Menu.Effects.Blurs.MotionBlur.png");
 			Glow = new Gtk.Action ("Glow", Mono.Unix.Catalog.GetString ("Glow..."), null, "Menu.Effects.Photo.Glow.png");
 			RedEyeRemove = new Gtk.Action ("RedEyeRemove", Mono.Unix.Catalog.GetString ("Red Eye Removal..."), null, "Menu.Effects.Photo.RedEyeRemove.png");
-<<<<<<< HEAD
 			Sharpen = new Gtk.Action ("Sharpen", Mono.Unix.Catalog.GetString ("Sharpen..."), null, "Menu.Effects.Photo.Sharpen.png");
 			SoftenPortrait = new Gtk.Action ("Soften Portrait", Mono.Unix.Catalog.GetString ("Soften Portrait..."), null, "Menu.Effects.Photo.SoftenPortrait.png");
 			Clouds = new Gtk.Action ("Clouds", Mono.Unix.Catalog.GetString ("Clouds..."), null, "Menu.Effects.Render.Clouds.png");
 			JuliaFractal = new Gtk.Action ("Julia Fractal", Mono.Unix.Catalog.GetString ("Julia Fractal..."), null, "Menu.Effects.Render.JuliaFractal.png");
 			MandelbrotFractal = new Gtk.Action ("Mandelbrot Fractal", Mono.Unix.Catalog.GetString ("Mandelbrot Factal..."), null, "Menu.Effects.Render.MandelbrotFractal.png");
 			EdgeDetect = new Gtk.Action ("EdgeDetect", Mono.Unix.Catalog.GetString ("Edge Detect..."), null, "Menu.Effects.Stylize.EdgeDetect.png");
-=======
 
             //Noice Action
             AddNoise = new Gtk.Action("AddNoise", Mono.Unix.Catalog.GetString("Add Noise..."), null, "Menu.Effects.Noise.AddNoise.png");
@@ -157,7 +137,6 @@
 
             //Stylize Action
             Outline = new Gtk.Action("Outline", Mono.Unix.Catalog.GetString("Outline..."), null, "Menu.Effects.Stylize.Outline.png");
->>>>>>> 08de8768
 		}
 
 		#region Initialization
@@ -194,7 +173,6 @@
 			distort_sub_menu.Append (PolarInversion.CreateMenuItem ());
 			
 			photo_sub_menu.Append (Glow.CreateMenuItem ());
-<<<<<<< HEAD
 			photo_sub_menu.Append (RedEyeRemove.CreateMenuItem ());
 			photo_sub_menu.Append (Sharpen.CreateMenuItem ());
 			photo_sub_menu.Append (SoftenPortrait.CreateMenuItem ());
@@ -204,15 +182,12 @@
 			render_sub_menu.Append (MandelbrotFractal.CreateMenuItem ());
 			
 			stylize_sub_menu.Append (EdgeDetect.CreateMenuItem ());
-=======
-			photo_sub_menu.Append (RedEyeRemove.CreateMenuItem());
 
             noise_sub_menu.Append(AddNoise.CreateMenuItem());
             noise_sub_menu.Append(Median.CreateMenuItem());
             noise_sub_menu.Append(ReduceNoise.CreateMenuItem());
 
             stylize_sub_menu.Append(Outline.CreateMenuItem());
->>>>>>> 08de8768
 		}
 		#endregion
 	}
