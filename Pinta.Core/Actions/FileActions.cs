--- conflicted
+++ resolved
@@ -47,28 +47,6 @@
 		
 		public FileActions ()
 		{
-<<<<<<< HEAD
-			New = new Gtk.Action ("New", Catalog.GetString ("New..."), null, Stock.New);
-			NewScreenshot = new Gtk.Action ("NewScreenshot", Catalog.GetString ("New Screenshot..."), null, Stock.Fullscreen);
-			Open = new Gtk.Action ("Open", Catalog.GetString ("Open..."), null, Stock.Open);
-			OpenRecent = new RecentAction ("OpenRecent", Catalog.GetString ("Open Recent"), null, Stock.Open, RecentManager.Default);
-			// Show tooltip on selected file displaying the full path
-			OpenRecent.ShowTips = true;
-			
-			RecentFilter recentFilter = new RecentFilter ();
-			recentFilter.AddApplication ("Pinta");
-			
-			(OpenRecent as RecentAction).AddFilter (recentFilter);
-			
-			Close = new Gtk.Action ("Close", Catalog.GetString ("Close"), null, Stock.Close);
-			Save = new Gtk.Action ("Save", Catalog.GetString ("Save"), null, Stock.Save);
-			SaveAs = new Gtk.Action ("SaveAs", Catalog.GetString ("Save As..."), null, Stock.SaveAs);
-			Print = new Gtk.Action ("Print", Catalog.GetString ("Print"), null, Stock.Print);
-			Exit = new Gtk.Action ("Exit", Catalog.GetString ("Quit"), null, Stock.Quit);
-
-			New.ShortLabel = Catalog.GetString ("New");
-			Open.ShortLabel = Catalog.GetString ("Open");
-=======
 			New = new Command("new", Translations.GetString("New..."), null, Resources.StandardIcons.DocumentNew);
 			NewScreenshot = new Command ("NewScreenshot", Translations.GetString ("New Screenshot..."), null, Resources.StandardIcons.ViewFullscreen);
 			Open = new Command ("open", Translations.GetString ("Open..."), null, Resources.StandardIcons.DocumentOpen);
@@ -80,7 +58,6 @@
 
 			New.ShortLabel = Translations.GetString ("New");
 			Open.ShortLabel = Translations.GetString ("Open");
->>>>>>> 8bc92d8c
 			Open.IsImportant = true;
 			Save.IsImportant = true;
 		}
