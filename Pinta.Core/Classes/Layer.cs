// 
// Layer.cs
//  
// Author:
//       Jonathan Pobst <monkey@jpobst.com>
// 
// Copyright (c) 2010 Jonathan Pobst
// 
// Permission is hereby granted, free of charge, to any person obtaining a copy
// of this software and associated documentation files (the "Software"), to deal
// in the Software without restriction, including without limitation the rights
// to use, copy, modify, merge, publish, distribute, sublicense, and/or sell
// copies of the Software, and to permit persons to whom the Software is
// furnished to do so, subject to the following conditions:
// 
// The above copyright notice and this permission notice shall be included in
// all copies or substantial portions of the Software.
// 
// THE SOFTWARE IS PROVIDED "AS IS", WITHOUT WARRANTY OF ANY KIND, EXPRESS OR
// IMPLIED, INCLUDING BUT NOT LIMITED TO THE WARRANTIES OF MERCHANTABILITY,
// FITNESS FOR A PARTICULAR PURPOSE AND NONINFRINGEMENT. IN NO EVENT SHALL THE
// AUTHORS OR COPYRIGHT HOLDERS BE LIABLE FOR ANY CLAIM, DAMAGES OR OTHER
// LIABILITY, WHETHER IN AN ACTION OF CONTRACT, TORT OR OTHERWISE, ARISING FROM,
// OUT OF OR IN CONNECTION WITH THE SOFTWARE OR THE USE OR OTHER DEALINGS IN
// THE SOFTWARE.

using System;
using Cairo;

namespace Pinta.Core
{
	public class Layer
	{
		public ImageSurface Surface { get; set; }
		public double Opacity { get; set; }
		public bool Hidden { get; set; }
		public string Name { get; set; }
		public bool Tiled { get; set; }
		public PointD Offset { get; set; }
		
		public Layer () : this (null)
		{
		}
		
		public Layer (ImageSurface surface) : this (surface, false, 1f, "")
		{
		}
		
		public Layer (ImageSurface surface, bool hidden, double opacity, string name)
		{
			Surface = surface;
			Hidden = hidden;
			Opacity = opacity;
			Name = name;
			Offset = new PointD (0, 0);
		}	
		
		public void Clear ()
		{
			using (Context g = new Context (Surface)) {
				g.Operator = Operator.Clear;
				g.Paint ();
			}
		}
		
		public void FlipHorizontal ()
		{
			Layer dest = PintaCore.Layers.CreateLayer ();
			
			using (Cairo.Context g = new Cairo.Context (dest.Surface)) {
				g.Matrix = new Matrix (-1, 0, 0, 1, Surface.Width, 0);
				g.SetSource (Surface);
				
				g.Paint ();
			}
			
			Surface old = Surface;
			Surface = dest.Surface;
			(old as IDisposable).Dispose ();
		}
		
		public void FlipVertical ()
		{
			Layer dest = PintaCore.Layers.CreateLayer ();
			
			using (Cairo.Context g = new Cairo.Context (dest.Surface)) {
				g.Matrix = new Matrix (1, 0, 0, -1, 0, Surface.Height);
				g.SetSource (Surface);
				
				g.Paint ();
			}
			
			Surface old = Surface;
			Surface = dest.Surface;
			(old as IDisposable).Dispose ();
		}
		
		public void Rotate180 ()
		{
			Layer dest = PintaCore.Layers.CreateLayer ();
			
			using (Cairo.Context g = new Cairo.Context (dest.Surface)) {
				g.Matrix = new Matrix (-1, 0, 0, -1, Surface.Width, Surface.Height);
				g.SetSource (Surface);
				
				g.Paint ();
			}
			
			Surface old = Surface;
			Surface = dest.Surface;
			(old as IDisposable).Dispose ();
		}
		
		public void Rotate90CW ()
		{
			int w = PintaCore.Workspace.ImageSize.X;
			int h = PintaCore.Workspace.ImageSize.Y;
			
			Layer dest = PintaCore.Layers.CreateLayer (string.Empty, h, w);
			
			using (Cairo.Context g = new Cairo.Context (dest.Surface)) {
				g.Translate (h / 2d, w / 2d);
				g.Rotate (Math.PI / 2);
				g.Translate (-w / 2d, -h / 2d);
				g.SetSource (Surface);
				
				g.Paint ();
			}
			
			Surface old = Surface;
			Surface = dest.Surface;
			(old as IDisposable).Dispose ();
		}
		
		public void Rotate90CCW ()
		{
			int w = PintaCore.Workspace.ImageSize.X;
			int h = PintaCore.Workspace.ImageSize.Y;
			
			Layer dest = PintaCore.Layers.CreateLayer (string.Empty, h, w);
			
			using (Cairo.Context g = new Cairo.Context (dest.Surface)) {
				g.Translate (h / 2, w / 2);
				g.Rotate (Math.PI / -2);
				g.Translate (-w / 2, -h / 2);
				g.SetSource (Surface);
				
				g.Paint ();
			}
			
			Surface old = Surface;
			Surface = dest.Surface;
			(old as IDisposable).Dispose ();
		}
		
		public unsafe void HueSaturation (int hueDelta, int satDelta, int lightness)
		{
			ImageSurface dest = Surface.Clone ();
			ColorBgra* dstPtr = (ColorBgra*)dest.DataPtr;
			
			int len = Surface.Data.Length / 4;
			
			// map the range [0,100] -> [0,100] and the range [101,200] -> [103,400]
			if (satDelta > 100) 
				satDelta = ((satDelta - 100) * 3) + 100;
			
			UnaryPixelOp op;
			
			if (hueDelta == 0 && satDelta == 100 && lightness == 0)
				op = new UnaryPixelOps.Identity ();
			else
				op = new UnaryPixelOps.HueSaturationLightness (hueDelta, satDelta, lightness);
			
<<<<<<< HEAD
			// map the range [0,100] -> [0,100] and the range [101,200] -> [103,400]
            if (satDelta > 100) 
                satDelta = ((satDelta - 100) * 3) + 100;
			
			UnaryPixelOp op;
			
			if (hueDelta == 0 && satDelta == 100 && lightness == 0) {
                op = new UnaryPixelOps.Identity();
            } else {
                op = new UnaryPixelOps.HueSaturationLightness(hueDelta, satDelta, lightness);
            }
			
=======
>>>>>>> 94d0df2c
			op.Apply (dstPtr, len);
			
			using (Context g = new Context (Surface)) {
				g.AppendPath (PintaCore.Layers.SelectionPath);
				g.FillRule = FillRule.EvenOdd;
				g.Clip ();

				g.SetSource (dest);
				g.Paint ();
			}

			(dest as IDisposable).Dispose ();
		}
		
		public unsafe void BrightnessContrast (int brightness, int contrast)
		{
			ImageSurface dest = Surface.Clone ();
			BrightnessContrastAdjustment adjustment = new BrightnessContrastAdjustment (brightness, contrast);
			
			adjustment.Render (Surface, dest);
			
			using (Context g = new Context (Surface)) {
				g.AppendPath (PintaCore.Layers.SelectionPath);
				g.FillRule = FillRule.EvenOdd;
				g.Clip ();

				g.SetSource (dest);
				g.Paint ();
			}

			(dest as IDisposable).Dispose ();
		}
		
		public unsafe void Posterize (int red, int green, int blue)
		{
			Desaturate ();
			
			UnaryPixelOp op = new UnaryPixelOps.PosterizePixel(red, green, blue);

			ImageSurface dest = Surface.Clone ();

			ColorBgra* dstPtr = (ColorBgra*)dest.DataPtr;
			int len = Surface.Data.Length / 4;
			
			op.Apply (dstPtr, len);

			using (Context g = new Context (Surface)) {
				g.AppendPath (PintaCore.Layers.SelectionPath);
				g.FillRule = FillRule.EvenOdd;
				g.Clip ();

				g.SetSource (dest);
				g.Paint ();
			}

			(dest as IDisposable).Dispose ();
		}

		public void Resize (int width, int height)
		{
			ImageSurface dest = new ImageSurface (Format.Argb32, width, height);

			using (Context g = new Context (dest)) {
				g.Scale ((double)width / (double)Surface.Width, (double)height / (double)Surface.Height);
				g.SetSourceSurface (Surface, 0, 0);
				g.Paint ();
			}

			(Surface as IDisposable).Dispose ();
			Surface = dest;
		}

		public void ResizeCanvas (int width, int height, Anchor anchor)
		{
			ImageSurface dest = new ImageSurface (Format.Argb32, width, height);

			int delta_x = Surface.Width - width;
			int delta_y = Surface.Height - height;
			
			using (Context g = new Context (dest)) {
				switch (anchor) {
					case Anchor.NW:
						g.SetSourceSurface (Surface, 0, 0);
						break;
					case Anchor.N:
						g.SetSourceSurface (Surface, -delta_x / 2, 0);
						break;
					case Anchor.NE:
						g.SetSourceSurface (Surface, -delta_x, 0);
						break;
					case Anchor.E:
						g.SetSourceSurface (Surface, -delta_x, -delta_y / 2);
						break;
					case Anchor.SE:
						g.SetSourceSurface (Surface, -delta_x, -delta_y);
						break;
					case Anchor.S:
						g.SetSourceSurface (Surface, -delta_x / 2, -delta_y);
						break;
					case Anchor.SW:
						g.SetSourceSurface (Surface, 0, -delta_y);
						break;
					case Anchor.W:
						g.SetSourceSurface (Surface, 0, -delta_y / 2);
						break;
					case Anchor.Center:
						g.SetSourceSurface (Surface, -delta_x / 2, -delta_y / 2);
						break;
				}
				
				g.Paint ();
			}

			(Surface as IDisposable).Dispose ();
			Surface = dest;
		}

		public void Crop (Rectangle rect)
		{
			ImageSurface dest = new ImageSurface (Format.Argb32, (int)rect.Width, (int)rect.Height);

			using (Context g = new Context (dest)) {
				g.SetSourceSurface (Surface, -(int)rect.X, -(int)rect.Y);
				g.Paint ();
			}

			(Surface as IDisposable).Dispose ();
			Surface = dest;
		}
	}
}<|MERGE_RESOLUTION|>--- conflicted
+++ resolved
@@ -171,21 +171,6 @@
 			else
 				op = new UnaryPixelOps.HueSaturationLightness (hueDelta, satDelta, lightness);
 			
-<<<<<<< HEAD
-			// map the range [0,100] -> [0,100] and the range [101,200] -> [103,400]
-            if (satDelta > 100) 
-                satDelta = ((satDelta - 100) * 3) + 100;
-			
-			UnaryPixelOp op;
-			
-			if (hueDelta == 0 && satDelta == 100 && lightness == 0) {
-                op = new UnaryPixelOps.Identity();
-            } else {
-                op = new UnaryPixelOps.HueSaturationLightness(hueDelta, satDelta, lightness);
-            }
-			
-=======
->>>>>>> 94d0df2c
 			op.Apply (dstPtr, len);
 			
 			using (Context g = new Context (Surface)) {
@@ -220,9 +205,7 @@
 		}
 		
 		public unsafe void Posterize (int red, int green, int blue)
-		{
-			Desaturate ();
-			
+		{	
 			UnaryPixelOp op = new UnaryPixelOps.PosterizePixel(red, green, blue);
 
 			ImageSurface dest = Surface.Clone ();
