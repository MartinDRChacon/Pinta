--- conflicted
+++ resolved
@@ -1,9 +1,5 @@
 <?xml version="1.0" encoding="utf-8"?>
-<<<<<<< HEAD
 <Project DefaultTargets="Build" xmlns="http://schemas.microsoft.com/developer/msbuild/2003" ToolsVersion="3.5">
-=======
-<Project DefaultTargets="Build" ToolsVersion="3.5" xmlns="http://schemas.microsoft.com/developer/msbuild/2003">
->>>>>>> 8a725715
   <PropertyGroup>
     <Configuration Condition=" '$(Configuration)' == '' ">Debug</Configuration>
     <Platform Condition=" '$(Platform)' == '' ">x86</Platform>
@@ -45,13 +41,9 @@
     <Reference Include="System.Data" />
     <Reference Include="System.Xml" />
     <Reference Include="Mono.Posix" />
-<<<<<<< HEAD
-    <Reference Include="Mono.Cairo, Version=2.0.0.0, Culture=neutral, PublicKeyToken=0738eb9f132ed756" />
-=======
     <Reference Include="System.Core">
     </Reference>
     <Reference Include="Mono.Cairo" />
->>>>>>> 8a725715
   </ItemGroup>
   <ItemGroup>
     <EmbeddedResource Include="gtk-gui\gui.stetic">
@@ -65,15 +57,12 @@
     <Compile Include="gtk-gui\Pinta.Gui.Widgets.HScaleSpinButtonWidget.cs" />
     <Compile Include="Widgets\HScaleSpinButtonWidget.cs" />
     <Compile Include="Dialogs\SimpleEffectDialog.cs" />
-<<<<<<< HEAD
+    <Compile Include="Widgets\AnglePickerGraphic.cs" />
+    <Compile Include="Widgets\AnglePickerWidget.cs" />
+    <Compile Include="gtk-gui\Pinta.Gui.Widgets.AnglePickerWidget.cs" />
     <Compile Include="Widgets\PointPicker.cs" />
     <Compile Include="gtk-gui\Pinta.Gui.Widgets.PointPicker.cs" />
     <Compile Include="Widgets\PointPickerGraphic.cs" />
-=======
-    <Compile Include="Widgets\AnglePickerGraphic.cs" />
-    <Compile Include="Widgets\AnglePickerWidget.cs" />
-    <Compile Include="gtk-gui\Pinta.Gui.Widgets.AnglePickerWidget.cs" />
->>>>>>> 8a725715
   </ItemGroup>
   <Import Project="$(MSBuildBinPath)\Microsoft.CSharp.targets" />
   <ItemGroup>
