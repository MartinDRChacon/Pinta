﻿<?xml version="1.0" encoding="utf-8"?>
<stetic-interface>
  <configuration>
    <images-root-path>..</images-root-path>
    <target-gtk-version>2.12</target-gtk-version>
  </configuration>
  <import>
    <widget-library name="glade-sharp, Version=2.12.0.0, Culture=neutral, PublicKeyToken=35e10195dab3c99f" />
    <widget-library name="../../bin/Pinta.Core.dll" />
    <widget-library name="../bin/Debug/Pinta.Gui.Widgets.dll" internal="true" />
  </import>
  <widget class="Gtk.Bin" id="Pinta.Gui.Widgets.HScaleSpinButtonWidget" design-size="461 300">
    <property name="MemberName" />
    <property name="Visible">False</property>
    <child>
      <widget class="Gtk.VBox" id="vbox">
        <property name="MemberName" />
        <property name="Spacing">6</property>
        <child>
          <widget class="Gtk.HBox" id="hbox1">
            <property name="MemberName" />
            <property name="Spacing">6</property>
            <child>
              <widget class="Gtk.Label" id="label">
                <property name="MemberName" />
                <property name="LabelProp" translatable="yes">label1</property>
              </widget>
              <packing>
                <property name="Position">0</property>
                <property name="AutoSize">True</property>
                <property name="Expand">False</property>
                <property name="Fill">False</property>
              </packing>
            </child>
            <child>
              <widget class="Gtk.HSeparator" id="hseparator">
                <property name="MemberName" />
              </widget>
              <packing>
                <property name="Position">1</property>
                <property name="AutoSize">True</property>
              </packing>
            </child>
            <child>
              <placeholder />
            </child>
          </widget>
          <packing>
            <property name="Position">0</property>
            <property name="AutoSize">True</property>
            <property name="Expand">False</property>
            <property name="Fill">False</property>
          </packing>
        </child>
        <child>
          <widget class="Gtk.HBox" id="hbox2">
            <property name="MemberName" />
            <property name="Spacing">6</property>
            <child>
              <widget class="Gtk.HScale" id="hscale">
                <property name="MemberName" />
                <property name="CanFocus">True</property>
                <property name="Upper">100</property>
                <property name="PageIncrement">10</property>
                <property name="StepIncrement">1</property>
                <property name="DrawValue">False</property>
                <property name="Digits">0</property>
                <property name="ValuePos">Top</property>
              </widget>
              <packing>
                <property name="Position">0</property>
                <property name="AutoSize">True</property>
              </packing>
            </child>
            <child>
              <widget class="Gtk.SpinButton" id="spin">
                <property name="MemberName" />
                <property name="CanFocus">True</property>
                <property name="Upper">100</property>
                <property name="PageIncrement">10</property>
                <property name="StepIncrement">1</property>
                <property name="ClimbRate">1</property>
                <property name="Numeric">True</property>
              </widget>
              <packing>
                <property name="Position">1</property>
                <property name="AutoSize">True</property>
                <property name="Expand">False</property>
                <property name="Fill">False</property>
              </packing>
            </child>
            <child>
              <widget class="Gtk.Button" id="button">
                <property name="MemberName" />
                <property name="CanFocus">True</property>
                <property name="Type">TextAndIcon</property>
                <property name="Icon">stock:gtk-go-back Menu</property>
                <property name="Label" translatable="yes" />
                <property name="UseUnderline">True</property>
              </widget>
              <packing>
                <property name="Position">2</property>
                <property name="AutoSize">True</property>
                <property name="Expand">False</property>
                <property name="Fill">False</property>
              </packing>
            </child>
          </widget>
          <packing>
            <property name="Position">1</property>
            <property name="AutoSize">True</property>
            <property name="Expand">False</property>
            <property name="Fill">False</property>
          </packing>
        </child>
        <child>
          <placeholder />
        </child>
      </widget>
    </child>
  </widget>
  <widget class="Gtk.Bin" id="Pinta.Gui.Widgets.AnglePickerWidget" design-size="300 300">
    <property name="MemberName" />
    <property name="Visible">False</property>
    <child>
      <widget class="Gtk.VBox" id="vbox">
        <property name="MemberName" />
        <property name="Spacing">6</property>
        <child>
          <widget class="Gtk.HBox" id="hbox1">
            <property name="MemberName" />
            <property name="Spacing">6</property>
            <child>
              <widget class="Gtk.Label" id="label">
                <property name="MemberName" />
                <property name="LabelProp" translatable="yes">label1</property>
              </widget>
              <packing>
                <property name="Position">0</property>
                <property name="AutoSize">True</property>
                <property name="Expand">False</property>
                <property name="Fill">False</property>
              </packing>
            </child>
            <child>
              <widget class="Gtk.HSeparator" id="hseparator">
                <property name="MemberName" />
              </widget>
              <packing>
                <property name="Position">1</property>
                <property name="AutoSize">True</property>
              </packing>
            </child>
            <child>
              <placeholder />
            </child>
          </widget>
          <packing>
            <property name="Position">0</property>
            <property name="AutoSize">True</property>
            <property name="Expand">False</property>
            <property name="Fill">False</property>
          </packing>
        </child>
        <child>
          <widget class="Gtk.HBox" id="hbox2">
            <property name="MemberName" />
            <property name="Spacing">6</property>
            <child>
              <widget class="Pinta.Gui.Widgets.AnglePickerGraphic" id="anglepickergraphic1">
                <property name="MemberName" />
                <property name="Value">0</property>
                <property name="ValueDouble">0</property>
              </widget>
              <packing>
                <property name="Position">0</property>
                <property name="AutoSize">False</property>
                <property name="Fill">False</property>
              </packing>
            </child>
            <child>
              <widget class="Gtk.Alignment" id="alignment1">
                <property name="MemberName" />
                <property name="Yscale">0</property>
                <property name="Yalign">0</property>
                <child>
                  <widget class="Gtk.SpinButton" id="spin">
                    <property name="MemberName" />
                    <property name="CanFocus">True</property>
                    <property name="Upper">360</property>
                    <property name="PageIncrement">10</property>
                    <property name="StepIncrement">1</property>
                    <property name="ClimbRate">1</property>
                    <property name="Numeric">True</property>
                  </widget>
                </child>
              </widget>
              <packing>
                <property name="Position">1</property>
                <property name="AutoSize">True</property>
                <property name="Expand">False</property>
                <property name="Fill">False</property>
              </packing>
            </child>
            <child>
              <widget class="Gtk.Alignment" id="alignment2">
                <property name="MemberName" />
                <property name="Yalign">0</property>
                <child>
                  <widget class="Gtk.Button" id="button">
                    <property name="MemberName" />
                    <property name="WidthRequest">28</property>
                    <property name="HeightRequest">24</property>
                    <property name="CanFocus">True</property>
                    <property name="Type">TextAndIcon</property>
                    <property name="Icon">stock:gtk-go-back Menu</property>
                    <property name="Label" translatable="yes" />
                    <property name="UseUnderline">True</property>
                  </widget>
                </child>
              </widget>
              <packing>
                <property name="Position">2</property>
                <property name="AutoSize">True</property>
                <property name="Expand">False</property>
                <property name="Fill">False</property>
              </packing>
            </child>
          </widget>
          <packing>
            <property name="Position">1</property>
            <property name="AutoSize">True</property>
            <property name="Expand">False</property>
            <property name="Fill">False</property>
          </packing>
        </child>
        <child>
          <placeholder />
        </child>
      </widget>
    </child>
  </widget>
  <widget class="Gtk.Bin" id="Pinta.Gui.Widgets.PointPickerWidget" design-size="300 300">
    <property name="MemberName" />
    <property name="Visible">False</property>
    <child>
      <widget class="Gtk.VBox" id="vbox1">
        <property name="MemberName" />
        <property name="Spacing">6</property>
        <child>
          <widget class="Gtk.HBox" id="hbox1">
            <property name="MemberName" />
            <property name="Spacing">6</property>
            <child>
              <widget class="Gtk.Label" id="label">
                <property name="MemberName" />
                <property name="LabelProp" translatable="yes">label</property>
              </widget>
              <packing>
                <property name="Position">0</property>
                <property name="AutoSize">True</property>
                <property name="Expand">False</property>
                <property name="Fill">False</property>
              </packing>
            </child>
            <child>
              <widget class="Gtk.HSeparator" id="hseparator1">
                <property name="MemberName" />
              </widget>
              <packing>
                <property name="Position">1</property>
                <property name="AutoSize">True</property>
              </packing>
            </child>
            <child>
              <placeholder />
            </child>
          </widget>
          <packing>
            <property name="Position">0</property>
            <property name="AutoSize">True</property>
            <property name="Expand">False</property>
            <property name="Fill">False</property>
          </packing>
        </child>
        <child>
          <widget class="Gtk.HBox" id="hbox2">
            <property name="MemberName" />
            <property name="Spacing">6</property>
            <child>
              <widget class="Pinta.Gui.Widgets.PointPickerGraphic" id="pointpickergraphic1">
                <property name="MemberName" />
              </widget>
              <packing>
                <property name="Position">0</property>
<<<<<<< HEAD
                <property name="AutoSize">True</property>
                <property name="Expand">False</property>
=======
                <property name="AutoSize">False</property>
>>>>>>> 6c45836c
                <property name="Fill">False</property>
              </packing>
            </child>
            <child>
              <widget class="Gtk.Table" id="table1">
                <property name="MemberName" />
                <property name="NRows">2</property>
                <property name="NColumns">3</property>
                <property name="RowSpacing">6</property>
                <property name="ColumnSpacing">6</property>
                <child>
                  <widget class="Gtk.Button" id="button1">
                    <property name="MemberName" />
                    <property name="CanFocus">True</property>
                    <property name="Type">TextAndIcon</property>
                    <property name="Icon">stock:gtk-go-back Menu</property>
                    <property name="Label" translatable="yes" />
                    <property name="UseUnderline">True</property>
                  </widget>
                  <packing>
                    <property name="LeftAttach">2</property>
                    <property name="RightAttach">3</property>
                    <property name="AutoSize">True</property>
                    <property name="XOptions">Fill</property>
                    <property name="YOptions">Fill</property>
                    <property name="XExpand">False</property>
                    <property name="XFill">True</property>
                    <property name="XShrink">False</property>
                    <property name="YExpand">False</property>
                    <property name="YFill">True</property>
                    <property name="YShrink">False</property>
                  </packing>
                </child>
                <child>
                  <widget class="Gtk.Button" id="button2">
                    <property name="MemberName" />
                    <property name="CanFocus">True</property>
                    <property name="Type">TextAndIcon</property>
                    <property name="Icon">stock:gtk-go-back Menu</property>
                    <property name="Label" translatable="yes" />
                    <property name="UseUnderline">True</property>
                  </widget>
                  <packing>
                    <property name="TopAttach">1</property>
                    <property name="BottomAttach">2</property>
                    <property name="LeftAttach">2</property>
                    <property name="RightAttach">3</property>
                    <property name="AutoSize">True</property>
                    <property name="XOptions">Fill</property>
                    <property name="YOptions">Fill</property>
                    <property name="XExpand">False</property>
                    <property name="XFill">True</property>
                    <property name="XShrink">False</property>
                    <property name="YExpand">False</property>
                    <property name="YFill">True</property>
                    <property name="YShrink">False</property>
                  </packing>
                </child>
                <child>
                  <widget class="Gtk.Label" id="label2">
                    <property name="MemberName" />
                    <property name="LabelProp" translatable="yes">X :</property>
                  </widget>
                  <packing>
                    <property name="AutoSize">True</property>
                    <property name="XOptions">Fill</property>
                    <property name="YOptions">Fill</property>
                    <property name="XExpand">False</property>
                    <property name="XFill">True</property>
                    <property name="XShrink">False</property>
                    <property name="YExpand">False</property>
                    <property name="YFill">True</property>
                    <property name="YShrink">False</property>
                  </packing>
                </child>
                <child>
                  <widget class="Gtk.Label" id="label3">
                    <property name="MemberName" />
                    <property name="LabelProp" translatable="yes">Y :</property>
                  </widget>
                  <packing>
                    <property name="TopAttach">1</property>
                    <property name="BottomAttach">2</property>
                    <property name="AutoSize">True</property>
                    <property name="XOptions">Fill</property>
                    <property name="YOptions">Fill</property>
                    <property name="XExpand">False</property>
                    <property name="XFill">True</property>
                    <property name="XShrink">False</property>
                    <property name="YExpand">False</property>
                    <property name="YFill">True</property>
                    <property name="YShrink">False</property>
                  </packing>
                </child>
                <child>
                  <widget class="Gtk.SpinButton" id="spinX">
                    <property name="MemberName" />
                    <property name="CanFocus">True</property>
                    <property name="Upper">100</property>
                    <property name="PageIncrement">10</property>
                    <property name="StepIncrement">1</property>
                    <property name="ClimbRate">1</property>
                    <property name="Numeric">True</property>
                  </widget>
                  <packing>
                    <property name="LeftAttach">1</property>
                    <property name="RightAttach">2</property>
                    <property name="AutoSize">True</property>
                    <property name="XOptions">Fill</property>
                    <property name="YOptions">Fill</property>
                    <property name="XExpand">False</property>
                    <property name="XFill">True</property>
                    <property name="XShrink">False</property>
                    <property name="YExpand">False</property>
                    <property name="YFill">True</property>
                    <property name="YShrink">False</property>
                  </packing>
                </child>
                <child>
                  <widget class="Gtk.SpinButton" id="spinY">
                    <property name="MemberName" />
                    <property name="CanFocus">True</property>
                    <property name="Upper">100</property>
                    <property name="PageIncrement">10</property>
                    <property name="StepIncrement">1</property>
                    <property name="ClimbRate">1</property>
                    <property name="Numeric">True</property>
                  </widget>
                  <packing>
                    <property name="TopAttach">1</property>
                    <property name="BottomAttach">2</property>
                    <property name="LeftAttach">1</property>
                    <property name="RightAttach">2</property>
                    <property name="AutoSize">True</property>
                    <property name="XOptions">Fill</property>
                    <property name="YOptions">Fill</property>
                    <property name="XExpand">False</property>
                    <property name="XFill">True</property>
                    <property name="XShrink">False</property>
                    <property name="YExpand">False</property>
                    <property name="YFill">True</property>
                    <property name="YShrink">False</property>
                  </packing>
                </child>
              </widget>
              <packing>
                <property name="Position">1</property>
                <property name="AutoSize">True</property>
                <property name="Expand">False</property>
                <property name="Fill">False</property>
              </packing>
            </child>
          </widget>
          <packing>
            <property name="Position">1</property>
            <property name="AutoSize">True</property>
            <property name="Expand">False</property>
            <property name="Fill">False</property>
          </packing>
        </child>
        <child>
          <placeholder />
        </child>
      </widget>
    </child>
  </widget>
</stetic-interface><|MERGE_RESOLUTION|>--- conflicted
+++ resolved
@@ -205,6 +205,7 @@
             <child>
               <widget class="Gtk.Alignment" id="alignment2">
                 <property name="MemberName" />
+                <property name="Yscale">0.1</property>
                 <property name="Yalign">0</property>
                 <child>
                   <widget class="Gtk.Button" id="button">
@@ -293,12 +294,7 @@
               </widget>
               <packing>
                 <property name="Position">0</property>
-<<<<<<< HEAD
-                <property name="AutoSize">True</property>
-                <property name="Expand">False</property>
-=======
                 <property name="AutoSize">False</property>
->>>>>>> 6c45836c
                 <property name="Fill">False</property>
               </packing>
             </child>
