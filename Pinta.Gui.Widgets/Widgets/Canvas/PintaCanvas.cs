--- conflicted
+++ resolved
@@ -117,13 +117,7 @@
 
 			// Resize our offscreen surface to a surface the size of our drawing area
 			if (canvas == null || canvas.Width != canvas_bounds.Width || canvas.Height != canvas_bounds.Height) {
-<<<<<<< HEAD
-				if (canvas != null)
-					(canvas as IDisposable).Dispose ();
-
-=======
 				canvas?.Dispose ();
->>>>>>> 8bc92d8c
 				canvas = CairoExtensions.CreateImageSurface (Cairo.Format.Argb32, canvas_bounds.Width, canvas_bounds.Height);
 			}
 
@@ -180,11 +174,7 @@
 
 		public void DoKeyReleaseEvent (object o, KeyReleaseEventArgs e)
 		{
-<<<<<<< HEAD
-			PintaCore.Tools.CurrentTool.DoKeyRelease (this, e);
-=======
 			PintaCore.Tools.DoKeyUp (document, e);
->>>>>>> 8bc92d8c
 		}
 	}
 }