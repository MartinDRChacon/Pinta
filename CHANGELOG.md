# Change Log
All notable changes to this project (beginning with version 1.7) will be documented in this file.

## [Unreleased](https://github.com/PintaProject/Pinta/compare/2.0.1...HEAD)

Thanks to the following contributors who worked on this release:
- @cameronwhite
- @jpobst
- @JanDeDinoMan
- @MrCarroll
- @supershadoe
- @Zekiah-A
- @Zeti123

### Added
- Updated icons to symbolic SVG icons, which are more usable for dark themes and high-res screens (#204, #207, [#1738106](https://bugs.launchpad.net/pinta/+bug/1738106), [#1909573](https://bugs.launchpad.net/pinta/+bug/1909573))
- Added "Transparency Mode" to the Gradient tool
- The selection move handles and shape control point handles are now much easier to use when working on zoomed in or small images (#211, #223, [#1173756](https://bugs.launchpad.net/pinta/+bug/1173756), [#1958924](https://bugs.launchpad.net/pinta/+bug/1958924), [#1958920](https://bugs.launchpad.net/pinta/+bug/1958920))
- The File -> New Screenshot command now uses the XDG screenshot portal if available. This fixes issues with taking screenshots under Wayland (#218, [#1955841](https://bugs.launchpad.net/pinta/+bug/1955841))
- Improved canvas rendering performance (#209, #210)
- Improved support for `.ora` files
  - Hidden layers are now round-tripped correctly for `.ora` files ([#1377566](https://bugs.launchpad.net/pinta/+bug/1377566))
  - When saving a `.ora` file, a flattened image (`mergedimage.png`) is now included in the archive. This is required by the spec to accomodate viewer software ([#1377566](https://bugs.launchpad.net/pinta/+bug/1377566))
- Image or palette files that have an unknown extension but have valid contents can now be loaded ([#1679570](https://bugs.launchpad.net/pinta/+bug/1679570))
  - The file dialog also now uses MIME types on Linux and macOS, allowing valid image files with unknown extensions to be included in the image file filter (#216)
- Updated the application icon (#220)
- WebP support
  - For Linux users, [webp-pixbuf-loader](https://github.com/aruiz/webp-pixbuf-loader/) is now a suggested dependency to enable WebP support in Pinta
  - `webp-pixbuf-loader` is now included with the macOS package for WebP support
- Upgraded to .NET 7
  - Building against .NET 6 (LTS) is still supported. When building from the tarball, .NET 6 will be used if .NET 7 is unavailable

### Changed
- Pinta now uses the standard GTK about dialog
- The Line / Curve tool no longer requires pressing Ctrl to start drawing a shape when the mouse is outside the canvas ([#1999997](https://bugs.launchpad.net/pinta/+bug/1999997))

### Fixed
- Fixed a bug where the default linear gradient was reflected rather than clamped
- The gradient tool now updates correctly when drawing transparent colors. Previously, old results were visible under the transparent color ([#1937942](https://bugs.launchpad.net/pinta/+bug/1937942))
- The history panel is now more readable when a dark theme is used (#207)
- Fixed an issue where the Cairo surface for live effect previews was not always disposed (#206)
- Fixed errors that could occur if a selection existed but had zero area (e.g. after inverting a full selection) ([#1754440](https://bugs.launchpad.net/pinta/+bug/1754440))
- Fixed an issue on Windows where the ruler's text did not render correctly (#212)
- Fixed a regression from Pinta 2.0 where the rulers did not draw a marker for the current mouse position (#214)
- Improved the zoom tool's rectangle zoom when working with smaller images
- Fixed a potential crash when opening / adding an image after actions in the layer list panel ([#1959598](https://bugs.launchpad.net/pinta/+bug/1959598))
- Fixed an issue where the "All Files" filter in the Open File dialog ignored files with no extension, and did not work in the macOS native file chooser ([#1958670](https://bugs.launchpad.net/pinta/+bug/1958670), [#1679570](https://bugs.launchpad.net/pinta/+bug/1679570))
- Fixed a crash in the text tool when pressing Ctrl+X without a selection (#219, [#1964398](https://bugs.launchpad.net/pinta/+bug/1964398))
- The application icon now appears correctly on KDE Wayland sessions [#1967687](https://bugs.launchpad.net/pinta/+bug/1967687)
- Fixed an issue where the selection could be invalid after undoing a rotation [#1975864](https://bugs.launchpad.net/pinta/+bug/1975864)
- Fixed a bug where the selected layer could be changed while updating the layer list widget [#1965101](https://bugs.launchpad.net/pinta/+bug/1965101)
- Fixed a bug in the shape tools where changing the shape type did not always take effect (#235, #238, [#1993332](https://bugs.launchpad.net/pinta/+bug/1993332), [#1635902](https://bugs.launchpad.net/pinta/+bug/1635902))
- Fixed an issue on macOS where toolbar drop down button menus items could not be selected properly
- Pinta now always saves files to the exact file name chosen by the native file dialog, without e.g. appending a default extension. This fixes issues where files saved through desktop portals could be lost ([#1958670](https://bugs.launchpad.net/pinta/+bug/1958670))
<<<<<<< HEAD
- Fixed a bug where an empty dash pattern resulted in nothing being drawn ([#1973706](https://bugs.launchpad.net/pinta/+bug/1973706))
- Fixed issues where certain dash patterns did not draw correctly ([#1959032](https://bugs.launchpad.net/pinta/+bug/1959032))
=======
- Fixed a bug where pasting into a new image could occasionally zoom the new image to 1% ([#1959673](https://bugs.launchpad.net/pinta/+bug/1959673))
>>>>>>> 7b1786d6

## [2.0.2](https://github.com/PintaProject/Pinta/compare/2.0.2...HEAD) - 2022/01/13

Thanks to the following contributors who worked on this release:
- @cameronwhite

### Changed
- Updated translations

### Fixed
- When the Windows installer is run in silent mode, fixed an issue where Pinta was automatically launched after installation
- Fixed a macOS packaging issue that caused copy/paste operations to fail ([#1957814](https://bugs.launchpad.net/pinta/+bug/1957814))

## [2.0.1](https://github.com/PintaProject/Pinta/releases/tag/2.0.1) - 2022/01/06

Thanks to the following contributors who worked on this release:
- @cameronwhite
- @jpobst

### Changed
- Some of the less frequently used items in the View menu (e.g. hiding the toolbar or status bar) are now grouped in their own submenu (#203)
- Updated translations

### Fixed
- Fixed a missing file (`installer/linux/install.proj`) from the release tarball that caused the `install` build step to fail
- Fixed a bug where opening a large number of tabs could cause the window's width to expand ([#1956182](https://bugs.launchpad.net/pinta/+bug/1956182))
- Fixed a bug that could cause a border to appear around the image when zoomed in far enough to require scrolling
- Fixed an issue where tool shortcuts could be affected by Num Lock being enabled ([#1093935](https://bugs.launchpad.net/pinta/+bug/1093935))
- Fixed an issue where the credits text in the About dialog was aligned incorrectly ([#1956168](https://bugs.launchpad.net/pinta/+bug/1956168))

## [2.0](https://github.com/PintaProject/Pinta/releases/tag/2.0) - 2021/12/31

Thanks to the following contributors who worked on this release:
- @cameronwhite
- @jpobst
- @darkdragon-001
- @thekolian1996
- @iangzh

### Added
- Ported to GTK3 and .NET 6
  - Many changes to the appearance of standard GTK widgets and dialogs (e.g. the color picker and file dialogs). GTK3 themes should also now be supported.
  - Improved support for high-DPI displays.
  - The platform-native file dialogs are now used ([#1909807](https://bugs.launchpad.net/pinta/+bug/1909807), [#1909664](https://bugs.launchpad.net/pinta/+bug/1909664)).
  - A GTK version of 3.24.21 or higher is recommended. Earlier versions have a bug with changing the file filter in the Save As dialog ([#1909807](https://bugs.launchpad.net/pinta/+bug/1909807)).
  - On macOS, the menu now appears in the global menu bar instead of the application window.
  - Changed the text tool to use the standard GTK font chooser widget ([#1311873](https://bugs.launchpad.net/pinta/+bug/1311873), [#1866653](https://bugs.launchpad.net/pinta/+bug/1866653), [#890589](https://bugs.launchpad.net/pinta/+bug/890589))
  - Changed several tools to use spin buttons rather than editable combo boxes for e.g. selecting brush sizes ([#1186516](https://bugs.launchpad.net/pinta/+bug/1186516)).
  - The Open Recent menu item was deprecated in GTK3 and has been removed, but similar functionality is available in the file dialog's Recent section.
  - Support for add-ins has been removed, but may return in a future release ([#1918039](https://bugs.launchpad.net/pinta/+bug/1918039)).
  - The Windows and macOS installers now bundle all necessary dependencies. Separately installing GTK and .NET / Mono is no longer required.
  
- Added a status bar widget containing the position / selection information, zoom, and the color palette (#154)
- Changed the tool palette to be a single column (#155)
- Added recently used colors to the color palette widget (#154)
- Tools now save their settings for the next time Pinta is opened (#178).
- The primary and secondary palette colors are now saved in the application settings (#171).
- The canvas can now be panned by clicking and dragging with the middle mouse button (#176, [#419](https://communiroo.com/PintaProject/pinta/suggestions/419), [#1883629](https://bugs.launchpad.net/pinta/+bug/1883629)).
- On macOS, keyboard shortcuts now use Command instead of Ctrl.
- The macOS installers are now signed and notarized.

### Changed
- The Paste Into New Image action no longer creates several unnecessary history items (#170).
- Performance improvements for the paint bucket and magic wand tools (#159).
- Performance improvements for the selection tools when interactively adjusting the selection.
- Removed the Images pad, which is obsolete now that tabs are used (#153).

### Fixed
- Fixed several Unicode-related issues in the text tool ([#1422445](https://bugs.launchpad.net/pinta/+bug/1422445)).
- Fixed issue on macOS where Pinta could launch in the wrong language ([#1900310](https://bugs.launchpad.net/pinta/+bug/1900310)).
- Improved the UX of the Close and Save As confirmation dialogs ([#1909576](https://bugs.launchpad.net/pinta/+bug/1909576), [#1909688](https://bugs.launchpad.net/pinta/+bug/1909688)).
- Fixed a bug where the Pan tool did not work if scrolling could only occur in the Y direction ([#1909910](https://bugs.launchpad.net/pinta/+bug/1909910)).
- Fixed issues where the zoom level was not maintained when resizing an image ([#1889673](https://bugs.launchpad.net/pinta/+bug/1889673)).
- Fixed an issue where opening a file URI from the command line did not work ([#1908806](https://bugs.launchpad.net/pinta/+bug/1908806)).
- Fixed an issue where hiding a layer could leave the selection still visible ([#1907987](https://bugs.launchpad.net/pinta/+bug/1907987)).
- Fixed issues with the text tool and certain input methods (#200, [#1350349](https://bugs.launchpad.net/pinta/+bug/1350349)).
- Fixed an issue where the text tool's font settings were incorrect after undo operations (#201, [#1910495](https://bugs.launchpad.net/pinta/+bug/1910495)).
- Fixed the Copy Merged action's behaviour for non-rectangular selections ([#1363388](https://bugs.launchpad.net/pinta/+bug/1363388)).

## [1.7.1](https://github.com/PintaProject/Pinta/releases/tag/1.7.1) - 2021/11/20

Thanks to the following contributors who worked on this release:
- @cameronwhite
- @jpobst
- @darkdragon-001
- @JamiKettunen
- @thekolian1996
- @tdgroot
- @nikita-yfh
- @pikachuiscool2
- @yaminb
- @dandv
- @City-busz
- @jefetienne

### Added
- The canvas can now be scrolled horizontally by holding Shift while using the mouse wheel (#141)
- The primary and secondary palette colors can now be swapped by pressing X (#147)
- Added a more user-friendly dialog when attempting to open an unsupported file format (#143, [#1856821](https://bugs.launchpad.net/pinta/+bug/1856821))
- Zooming in and out can now be done without pressing the Ctrl key (#150).
- Arrow keys can be used to move by a single pixel in the Move Selected Pixels and Move Selection tools ([#1906141](https://bugs.launchpad.net/pinta/+bug/1906141)).
- Shift can now be used to constrain to a uniform scale when scaling using the Move Selected Pixels tool (#138).
- The About dialog now allows easily copying the version information to the clipboard for use when reporting bugs ([#1924249](https://bugs.launchpad.net/pinta/+bug/1924249)).

### Changed
- Fixed inconsistent behavior when switching between tools that share the same shortcut, such as the selection tools (#144, [#1558767](https://bugs.launchpad.net/pinta/+bug/1558767))
- Improved error messages when the user does not have read or write permissions for a file ([#1715150](https://bugs.launchpad.net/pinta/+bug/1715150)).
- The appdata file is now installed to `/usr/share/metainfo` instead of the legacy path `/usr/share/appdata` (#186).
- Tooltips for tabs now show the full file path instead of only the file name (#187).

### Fixed
- Fixed a bug where Auto Crop could incorrectly remove an additional pixel on the bottom and right side of the image. ([#1191390](https://bugs.launchpad.net/pinta/+bug/1191390)).
- Fixed a bug where drawing a single pixel with the Pencil tool used black instead of the palette color ([#1897245](https://bugs.launchpad.net/pinta/+bug/1897245)).
- Fixed issues with the zoom controls when using a French locale ([#1464855](https://bugs.launchpad.net/pinta/+bug/1464855))
- Fixed invalid URLs in `pinta.appdata.xml` (#140, #145)
- Added missing release notes to `pinta.appdata.xml` (#142)
- Fixed a regression introduced in Pinta 1.7 that could produce blurred pixels when using the Move Selected Pixels tool ([#1904304](https://bugs.launchpad.net/pinta/+bug/1904304)).
- Fixed a bug where the Rotate / Zoom Layer dialog could leave the layer in a state where all future actions were also transformed ([#1905176](https://bugs.launchpad.net/pinta/+bug/1905176)).
- Fixed a bug where the document might not be marked as modified after certain undo / redo actions ([#1905165](https://bugs.launchpad.net/pinta/+bug/1905165)).
- Fixed a bug where the Move Selected Pixels tool did not handle transparent pixels correctly ([#1905706](https://bugs.launchpad.net/pinta/+bug/1905706)).
- Fixed a bug where deselecting via a single click in the select tool could cause bugs with undoing earlier history items ([#1905719](https://bugs.launchpad.net/pinta/+bug/1905719)).
- Fixed a bug where the initial corner of a rectangle shape could be cut off ([#1922470](https://bugs.launchpad.net/pinta/+bug/1922470)).
- Fixed a bug where the text tool was not correctly clipped against the selection ([#1910511](https://bugs.launchpad.net/pinta/+bug/1910511)).
- Improved handling of memory allocation failures for large images ([#776346](https://bugs.launchpad.net/pinta/+bug/776346)).
- Fixed a bug where the shape tools did not redraw after changes to the fill style until the cursor entered the canvas ([#1937921](https://bugs.launchpad.net/pinta/+bug/1937921)).
- Fixed a crash when opening an invalid palette file (#146, [#1890450](https://bugs.launchpad.net/pinta/+bug/1890450)).

## [1.7](https://github.com/PintaProject/Pinta/releases/tag/1.7) - 2020/08/04

Thanks to the following contributors who worked on this release:
- @cameronwhite
- @jpobst
- @don-mccomb
- @jeneira94
- @akaro2424
- @anadvu
- @miguelfazenda
- @skkestrel
- @codeprof
- @hasufell
- @Mailaender
- @averissimo
- @tdaffin
- @Shuunen
- @jkells
- @scx
- @albfan
- @rajter
- @dandv
- @jaburns
- @aivel

### Added
- A new [user guide](https://pinta-project.com/user-guide/) has been written for the Pinta website! Thanks to @jeneira94, @akaro2424, and @anadvu for their contributions!
- Added a tab view to switch between images. The tabs can also be docked side-by-side or pulled into new windows. (#94).
- The Rotate / Zoom dialog now supports zooming and panning ([#1252756](https://bugs.launchpad.net/pinta/+bug/1252756)).
- Added a Smooth Erase tool, which is enabled using the Type menu on the Erase tool's toolbar (#110).
- The Pencil tool can switch between different blend modes (#124, [#1688743](https://bugs.launchpad.net/pinta/+bug/1688743)).
- Added support for JASC PaintShop Pro palette files (#126).
- The transform tools can now rotate in fixed increments by holding Shift (#134).
- The Move Selected tool can now scale by holding Ctrl (#138).
- Dragging and dropping a URL (e.g. image from a web browser) to download and open the image is now supported (#80, [#644123](https://bugs.launchpad.net/pinta/+bug/644123)). 
- Performance improvements when interacting with selections, particularly for large images ([#1428740](https://bugs.launchpad.net/pinta/+bug/1428740)).
- The Rectangle Select tool now shows different arrow cursors at each corner of the selection ([#1188143](https://bugs.launchpad.net/pinta/+bug/1188143)).
- Added an AppData file for integration with some Linux app stores (#121).

### Changed
- .NET 4.5 / Mono 4.0 are now required.
- Mono 6.x is strongly recommended for [Mac](https://www.mono-project.com/download/stable/#download-mac) and [Linux](https://bugs.launchpad.net/pinta/+bug/1877235) users.
- UI improvements to the New Image dialog (#99, [[1424547](https://bugs.launchpad.net/pinta/+bug/1424547)).
- The Rotate / Zoom dialog now rotates in-place instead of changing the layer's size.
- Cairo blend operations are now used instead of PDN's managed blend modes (#98, [#1248933](https://bugs.launchpad.net/pinta/+bug/1248933), [#1091910](https://bugs.launchpad.net/pinta/+bug/1091910)).
- The tool windows can now only be closed with the View -> Tool Windows menu, as it was easy to accidentally close them without knowing how to recover them ([#1428720](https://bugs.launchpad.net/pinta/+bug/1428720)).
- The shortcut for the Intersect selection mode is now Alt + Left Click instead of using Shift, which had caused conflicts with holding Shift to constrain the selection to a square ([#1426660](https://bugs.launchpad.net/pinta/+bug/1426660)).

### Fixed
- Fixed many issues where selection changes did not update correctly ([#1438022](https://bugs.launchpad.net/pinta/+bug/1438022), [#1188924](https://bugs.launchpad.net/pinta/+bug/1188924), [#1429830](https://bugs.launchpad.net/pinta/+bug/1429830), [#1098137](https://bugs.launchpad.net/pinta/+bug/1098137), #105).
- Fixed incorrect behaviour when using the Shift key to constrain to a square or circle in the Rectangle and Ellipse tools ([#1452607](https://bugs.launchpad.net/pinta/+bug/1452607)).
- The option to expand the canvas when pasting an image now only changes the canvas size in the dimension where the pasted image is larger ([#1883623](https://bugs.launchpad.net/pinta/+bug/1883623)).
- Fixed a bug where Auto Crop used the current layer instead of the entire image when deciding what to crop, and takes the selection into account ([#1434928](https://bugs.launchpad.net/pinta/+bug/1434928), [#1434906](https://bugs.launchpad.net/pinta/+bug/1434906)).
- Fixed potential crashes when switching tools without any open documents ([#1425612](https://bugs.launchpad.net/pinta/+bug/1425612)).
- Fixed a potential bug where the OK button in the New Image dialog could be incorrectly disabled ([#1430203](https://bugs.launchpad.net/pinta/+bug/1430203)).
- Fixed a crash when clicking on the Open Images pad after closing all images ([#1430789](https://bugs.launchpad.net/pinta/+bug/1430789)).
- Fixed a bug where the Levels dialog closed unexpectedly when clicking on one of the color checkboxes ([#1435045](https://bugs.launchpad.net/pinta/+bug/1435045)).
- The outline width settings on the Text Tool's toolbar now only show up if they are relevant to the stroke style being used ([#1426663](https://bugs.launchpad.net/pinta/+bug/1426663)).
- Fixed a potential crash creating gradients ([#1446217](https://bugs.launchpad.net/pinta/+bug/1446217)).
- Fixed issues where the selection handles disappeared after pressing Delete ([#1424629](https://bugs.launchpad.net/pinta/+bug/1424629)).
- Fixed several transparency-related issues with premultiplied alpha (#109, #113, #114, #117, #125).
- Corrected display problems in the Move Selected Tool and live previews for effects (#115).
- Add-ins can now load icons correctly (#116).
- Fixed strange behaviour when the width or height of a drawn rounded rectangle is 0 (#112).
- Fixed issues with the text tool on OSX ([#1425749](https://bugs.launchpad.net/pinta/+bug/1425749)).
- Fixed inconsistent labels in the UI ([#1579033](https://bugs.launchpad.net/pinta/+bug/1579033)).
- Fixed issues with the zoom tool under certain locales (#139, #133, [#1464855](https://bugs.launchpad.net/pinta/+bug/1464855)).
- Fixed issues when drawing on very zoomed-in images (#129, #133).
- Fixed issues where brushes could draw outside the selection ([#1775709](https://bugs.launchpad.net/pinta/+bug/1775709)).
- Fixed issues with the docking library ([#832395](https://bugs.launchpad.net/pinta/+bug/832395)).
- Fixed a bug where undoing a history item could set the background palette color to the foreground color ([#1888131](https://bugs.launchpad.net/pinta/+bug/1888131)).
- Fixed issues where the zoom level was not maintained when undoing a Crop to Selection ([#1888885](https://bugs.launchpad.net/pinta/+bug/1888885)).
- Fixed an error on newer Mono versions when opening URLs via the menu items under the Help menu ([#1888883](https://bugs.launchpad.net/pinta/+bug/1888883)).
- Fixed some occasional crashes on dragging and dropping or pasting into a new image ([#1838620](https://bugs.launchpad.net/pinta/+bug/1838620), [#1508777](https://bugs.launchpad.net/pinta/+bug/1508777)).
- Fixed issues where using the Rectangle Select tool after the Move Selection or Move Selected Pixels tools did not update correctly ([#1889647](https://bugs.launchpad.net/pinta/+bug/1889647), [#1473430](https://bugs.launchpad.net/pinta/+bug/1473430), [#1889774](https://bugs.launchpad.net/pinta/+bug/1889774)).
- Adjusted `Pinta.Install.proj` to simplify installing to a custom prefix ([#781836](https://bugs.launchpad.net/pinta/+bug/781836)).<|MERGE_RESOLUTION|>--- conflicted
+++ resolved
@@ -52,12 +52,9 @@
 - Fixed a bug in the shape tools where changing the shape type did not always take effect (#235, #238, [#1993332](https://bugs.launchpad.net/pinta/+bug/1993332), [#1635902](https://bugs.launchpad.net/pinta/+bug/1635902))
 - Fixed an issue on macOS where toolbar drop down button menus items could not be selected properly
 - Pinta now always saves files to the exact file name chosen by the native file dialog, without e.g. appending a default extension. This fixes issues where files saved through desktop portals could be lost ([#1958670](https://bugs.launchpad.net/pinta/+bug/1958670))
-<<<<<<< HEAD
 - Fixed a bug where an empty dash pattern resulted in nothing being drawn ([#1973706](https://bugs.launchpad.net/pinta/+bug/1973706))
 - Fixed issues where certain dash patterns did not draw correctly ([#1959032](https://bugs.launchpad.net/pinta/+bug/1959032))
-=======
 - Fixed a bug where pasting into a new image could occasionally zoom the new image to 1% ([#1959673](https://bugs.launchpad.net/pinta/+bug/1959673))
->>>>>>> 7b1786d6
 
 ## [2.0.2](https://github.com/PintaProject/Pinta/compare/2.0.2...HEAD) - 2022/01/13
 
