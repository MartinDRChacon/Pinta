﻿<?xml version="1.0" encoding="utf-8"?>
<Project DefaultTargets="Build" ToolsVersion="3.5" xmlns="http://schemas.microsoft.com/developer/msbuild/2003">
  <PropertyGroup>
    <Configuration Condition=" '$(Configuration)' == '' ">Debug</Configuration>
    <Platform Condition=" '$(Platform)' == '' ">x86</Platform>
    <ProductVersion>9.0.21022</ProductVersion>
    <SchemaVersion>2.0</SchemaVersion>
    <ProjectGuid>{E00F5D85-87B7-4A7A-8F0F-39EF763DFFD0}</ProjectGuid>
    <OutputType>WinExe</OutputType>
    <RootNamespace>Pinta</RootNamespace>
    <AssemblyName>Pinta</AssemblyName>
    <TargetFrameworkVersion>v3.5</TargetFrameworkVersion>
    <CodePage>65001</CodePage>
  </PropertyGroup>
  <PropertyGroup Condition=" '$(Configuration)|$(Platform)' == 'Debug|x86' ">
    <DebugSymbols>true</DebugSymbols>
    <DebugType>full</DebugType>
    <Optimize>false</Optimize>
    <OutputPath>..\bin</OutputPath>
    <DefineConstants>DEBUG</DefineConstants>
    <ErrorReport>prompt</ErrorReport>
    <WarningLevel>4</WarningLevel>
    <PlatformTarget>x86</PlatformTarget>
    <AllowUnsafeBlocks>true</AllowUnsafeBlocks>
    <Commandlineparameters>"/home/hari/Pictures/irenka i krzys/sierpien 2009/24082009799.jpg"</Commandlineparameters>
  </PropertyGroup>
  <PropertyGroup Condition=" '$(Configuration)|$(Platform)' == 'Release|x86' ">
    <DebugType>none</DebugType>
    <Optimize>false</Optimize>
    <OutputPath>..\bin</OutputPath>
    <ErrorReport>prompt</ErrorReport>
    <WarningLevel>4</WarningLevel>
    <PlatformTarget>x86</PlatformTarget>
    <AllowUnsafeBlocks>true</AllowUnsafeBlocks>
  </PropertyGroup>
  <ItemGroup>
    <Reference Include="atk-sharp, Version=2.12.0.0, Culture=neutral, PublicKeyToken=35e10195dab3c99f" />
    <Reference Include="System" />
    <Reference Include="gtk-sharp, Version=2.12.0.0, Culture=neutral, PublicKeyToken=35e10195dab3c99f" />
    <Reference Include="gdk-sharp, Version=2.12.0.0, Culture=neutral, PublicKeyToken=35e10195dab3c99f" />
    <Reference Include="glib-sharp, Version=2.12.0.0, Culture=neutral, PublicKeyToken=35e10195dab3c99f" />
    <Reference Include="pango-sharp, Version=2.12.0.0, Culture=neutral, PublicKeyToken=35e10195dab3c99f" />
    <Reference Include="System.Core">
    </Reference>
    <Reference Include="Mono.Posix" />
    <Reference Include="Mono.Cairo" />
  </ItemGroup>
  <ItemGroup>
    <EmbeddedResource Include="gtk-gui\gui.stetic">
      <LogicalName>gui.stetic</LogicalName>
    </EmbeddedResource>
  </ItemGroup>
  <ItemGroup>
    <Compile Include="ConfigurableEffects\BrightnessContrastEffect.cs" />
    <Compile Include="ConfigurableEffects\AddNoiseEffect.cs" />
    <Compile Include="ConfigurableEffects\ZoomBlurEffect.cs" />
    <Compile Include="ConfigurableEffects\ReduceNoiseEffect.cs" />
    <Compile Include="ConfigurableEffects\OutlineEffect.cs" />
    <Compile Include="ConfigurableEffects\MedianEffect.cs" />
    <Compile Include="ConfigurableEffects\UnfocusEffect.cs" />
    <Compile Include="ConfigurableEffects\LocalHistogramEffect.cs" />
    <Compile Include="ConfigurableEffects\SurfaceBlurEffect.cs" />
    <Compile Include="ConfigurableEffects\PencilSketchEffect.cs" />
    <Compile Include="ConfigurableEffects\OilPaintingEffect.cs" />
    <Compile Include="ConfigurableEffects\GlowEffect.cs" />
    <Compile Include="ConfigurableEffects\GaussianBlurEffect.cs">
      <SubType>Code</SubType>
    </Compile>
    <Compile Include="ConfigurableEffects\HueSaturationEffect.cs" />
    <Compile Include="ConfigurableEffects\InkSketchEffect.cs" />
    <Compile Include="ConfigurableEffects\PosterizeEffect.cs" />
    <Compile Include="Dialogs\PosterizeDialog.cs" />
    <Compile Include="gtk-gui\generated.cs" />
    <Compile Include="gtk-gui\Pinta.HScaleSpinButtonWidget.cs" />
    <Compile Include="gtk-gui\Pinta.PosterizeDialog.cs" />
    <Compile Include="MainWindow.cs" />
    <Compile Include="Main.cs" />
    <Compile Include="AssemblyInfo.cs" />
    <Compile Include="gtk-gui\Pinta.MainWindow.cs" />
    <Compile Include="Options.cs" />
    <Compile Include="Widgets\CellRendererSurface.cs" />
    <Compile Include="Widgets\ColorPaletteWidget.cs" />
    <Compile Include="Widgets\HScaleSpinButtonWidget.cs" />
    <Compile Include="Widgets\LayersListWidget.cs" />
    <Compile Include="Dialogs\NewImageDialog.cs" />
    <Compile Include="gtk-gui\Pinta.NewImageDialog.cs" />
    <Compile Include="DialogHandlers.cs" />
    <Compile Include="Dialogs\LayerPropertiesDialog.cs" />
    <Compile Include="gtk-gui\Pinta.LayerPropertiesDialog.cs" />
    <Compile Include="Dialogs\ResizeImageDialog.cs" />
    <Compile Include="gtk-gui\Pinta.ResizeImageDialog.cs" />
    <Compile Include="Dialogs\ResizeCanvasDialog.cs" />
    <Compile Include="gtk-gui\Pinta.ResizeCanvasDialog.cs" />
    <Compile Include="gtk-gui\Pinta.CurvesDialog.cs" />
    <Compile Include="ConfigurableEffects\LevelsEffect.cs" />
    <Compile Include="gtk-gui\Pinta.LevelsDialog.cs" />
    <Compile Include="Widgets\ColorGradientWidget.cs" />
    <Compile Include="gtk-gui\Pinta.ColorGradientWidget.cs" />
    <Compile Include="Widgets\HistogramWidget.cs" />
    <Compile Include="gtk-gui\Pinta.HistogramWidget.cs" />
    <Compile Include="Dialogs\LevelsDialog.cs" />
    <Compile Include="Widgets\ColorPanelWidget.cs" />
    <Compile Include="gtk-gui\Pinta.ColorPanelWidget.cs" />
    <Compile Include="Dialogs\CurvesDialog.cs" />
    <Compile Include="ConfigurableEffects\CurvesEffect.cs" />
    <Compile Include="Platform.cs" />
    <Compile Include="IgeMacMenu.cs" />
    <Compile Include="ConfigurableEffects\RedEyeRemoveEffect.cs" />
<<<<<<< HEAD
=======
    <Compile Include="ConfigurableEffects\RadialBlurEffect.cs" />
    <Compile Include="ConfigurableEffects\MotionBlurEffect.cs" />
    <Compile Include="ConfigurableEffects\FragmentEffect.cs" />
>>>>>>> 8410bff4
  </ItemGroup>
  <Import Project="$(MSBuildBinPath)\Microsoft.CSharp.targets" />
  <ItemGroup>
    <ProjectReference Include="..\Pinta.Core\Pinta.Core.csproj">
      <Project>{30091528-6EC1-40F8-B4BF-8EB41CBE8A8B}</Project>
      <Name>Pinta.Core</Name>
    </ProjectReference>
    <ProjectReference Include="..\Pinta.Resources\Pinta.Resources.csproj">
      <Project>{50AFF341-655E-45EF-83CA-58F8254E4C8B}</Project>
      <Name>Pinta.Resources</Name>
    </ProjectReference>
    <ProjectReference Include="..\Pinta.Gui.Widgets\Pinta.Gui.Widgets.csproj">
      <Project>{83F0C0AD-D587-457C-B72A-1A184D6D76B3}</Project>
      <Name>Pinta.Gui.Widgets</Name>
    </ProjectReference>
  </ItemGroup>
</Project><|MERGE_RESOLUTION|>--- conflicted
+++ resolved
@@ -11,6 +11,7 @@
     <AssemblyName>Pinta</AssemblyName>
     <TargetFrameworkVersion>v3.5</TargetFrameworkVersion>
     <CodePage>65001</CodePage>
+    <StartupObject>Pinta.MainClass</StartupObject>
   </PropertyGroup>
   <PropertyGroup Condition=" '$(Configuration)|$(Platform)' == 'Debug|x86' ">
     <DebugSymbols>true</DebugSymbols>
@@ -40,10 +41,11 @@
     <Reference Include="gdk-sharp, Version=2.12.0.0, Culture=neutral, PublicKeyToken=35e10195dab3c99f" />
     <Reference Include="glib-sharp, Version=2.12.0.0, Culture=neutral, PublicKeyToken=35e10195dab3c99f" />
     <Reference Include="pango-sharp, Version=2.12.0.0, Culture=neutral, PublicKeyToken=35e10195dab3c99f" />
-    <Reference Include="System.Core">
-    </Reference>
     <Reference Include="Mono.Posix" />
     <Reference Include="Mono.Cairo" />
+    <Reference Include="System.Core">
+      <RequiredTargetFramework>3.5</RequiredTargetFramework>
+    </Reference>
   </ItemGroup>
   <ItemGroup>
     <EmbeddedResource Include="gtk-gui\gui.stetic">
@@ -106,12 +108,9 @@
     <Compile Include="Platform.cs" />
     <Compile Include="IgeMacMenu.cs" />
     <Compile Include="ConfigurableEffects\RedEyeRemoveEffect.cs" />
-<<<<<<< HEAD
-=======
     <Compile Include="ConfigurableEffects\RadialBlurEffect.cs" />
     <Compile Include="ConfigurableEffects\MotionBlurEffect.cs" />
     <Compile Include="ConfigurableEffects\FragmentEffect.cs" />
->>>>>>> 8410bff4
   </ItemGroup>
   <Import Project="$(MSBuildBinPath)\Microsoft.CSharp.targets" />
   <ItemGroup>
