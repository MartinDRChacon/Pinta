--- conflicted
+++ resolved
@@ -1,5 +1,5 @@
 <?xml version="1.0" encoding="utf-8"?>
-<Project DefaultTargets="Build" ToolsVersion="3.5" xmlns="http://schemas.microsoft.com/developer/msbuild/2003">
+<Project DefaultTargets="Build" xmlns="http://schemas.microsoft.com/developer/msbuild/2003" ToolsVersion="3.5">
   <PropertyGroup>
     <Configuration Condition=" '$(Configuration)' == '' ">Debug</Configuration>
     <Platform Condition=" '$(Platform)' == '' ">x86</Platform>
@@ -23,11 +23,6 @@
     <PlatformTarget>x86</PlatformTarget>
     <AllowUnsafeBlocks>true</AllowUnsafeBlocks>
     <Commandlineparameters>"/home/hari/Pictures/irenka i krzys/sierpien 2009/24082009799.jpg"</Commandlineparameters>
-    <EnvironmentVariables>
-      <EnvironmentVariables>
-        <Variable name="MONO_TRACE_LISTENER" value="Console.Out" />
-      </EnvironmentVariables>
-    </EnvironmentVariables>
   </PropertyGroup>
   <PropertyGroup Condition=" '$(Configuration)|$(Platform)' == 'Release|x86' ">
     <DebugType>none</DebugType>
@@ -48,7 +43,7 @@
     <Reference Include="System.Core">
     </Reference>
     <Reference Include="Mono.Posix" />
-    <Reference Include="Mono.Cairo" />
+    <Reference Include="Mono.Cairo, Version=2.0.0.0, Culture=neutral, PublicKeyToken=0738eb9f132ed756" />
   </ItemGroup>
   <ItemGroup>
     <EmbeddedResource Include="gtk-gui\gui.stetic">
@@ -102,12 +97,7 @@
     <Compile Include="ConfigurableEffects\CurvesEffect.cs" />
     <Compile Include="Platform.cs" />
     <Compile Include="IgeMacMenu.cs" />
-<<<<<<< HEAD
     <Compile Include="ConfigurableEffects\RedEyeRemoveEffect.cs" />
-=======
-    <Compile Include="Dialogs\ProgressDialog.cs" />
-    <Compile Include="gtk-gui\Pinta.ProgressDialog.cs" />
->>>>>>> 688d1f10
   </ItemGroup>
   <Import Project="$(MSBuildBinPath)\Microsoft.CSharp.targets" />
   <ItemGroup>
