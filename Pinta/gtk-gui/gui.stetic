--- conflicted
+++ resolved
@@ -2230,8 +2230,6 @@
       </widget>
     </child>
   </widget>
-<<<<<<< HEAD
-=======
   <widget class="Gtk.Dialog" id="Pinta.BrightnessContrastDialog" design-size="394 219">
     <property name="MemberName" />
     <property name="Title" translatable="yes">Brightness / Contrast</property>
@@ -2469,5 +2467,4 @@
       </widget>
     </child>
   </widget>
->>>>>>> ecb28e96
 </stetic-interface>