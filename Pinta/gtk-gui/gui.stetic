--- conflicted
+++ resolved
@@ -5,17 +5,10 @@
     <target-gtk-version>2.12</target-gtk-version>
   </configuration>
   <import>
-<<<<<<< HEAD
     <widget-library name="..\..\bin\Pinta.Core.dll" />
     <widget-library name="..\..\bin\Pinta.Resources.dll" />
     <widget-library name="..\..\Pinta.Gui.Widgets\bin\Debug\Pinta.Gui.Widgets.dll" />
     <widget-library name="..\..\bin\Pinta.exe" internal="true" />
-=======
-    <widget-library name="../../bin/Pinta.Core.dll" />
-    <widget-library name="../../bin/Pinta.Resources.dll" />
-    <widget-library name="../../Pinta.Gui.Widgets/bin/Debug/Pinta.Gui.Widgets.dll" />
-    <widget-library name="../../bin/Pinta.exe" internal="true" />
->>>>>>> 688d1f10
   </import>
   <widget class="Gtk.Window" id="Pinta.MainWindow" design-size="886 680">
     <action-group name="Default">
@@ -220,12 +213,17 @@
                         <child>
                           <widget class="Gtk.DrawingArea" id="drawingarea1">
                             <property name="MemberName" />
-                            <property name="Events">ExposureMask, PointerMotionMask, ButtonPressMask, ButtonReleaseMask, EnterNotifyMask, LeaveNotifyMask</property>
+                            <property name="CanDefault">True</property>
+                            <property name="HasDefault">True</property>
+                            <property name="CanFocus">True</property>
+                            <property name="Events">ExposureMask, PointerMotionMask, ButtonPressMask, ButtonReleaseMask, KeyPressMask, KeyReleaseMask, EnterNotifyMask, LeaveNotifyMask</property>
                             <property name="ShowScrollbars">True</property>
                             <signal name="ButtonPressEvent" handler="OnDrawingarea1ButtonPressEvent" />
                             <signal name="ButtonReleaseEvent" handler="OnDrawingarea1ButtonReleaseEvent" />
                             <signal name="MotionNotifyEvent" handler="OnDrawingarea1MotionNotifyEvent" />
                             <signal name="ExposeEvent" handler="OnDrawingarea1ExposeEvent" />
+                            <signal name="KeyPressEvent" handler="OnDrawingarea1KeyPressEvent" />
+                            <signal name="KeyReleaseEvent" handler="OnDrawingarea1KeyReleaseEvent" />
                           </widget>
                         </child>
                       </widget>
@@ -521,10 +519,6 @@
                 <property name="MemberName" />
                 <property name="CanFocus">True</property>
                 <property name="Upper">10000</property>
-                <property name="PageIncrement">10</property>
-                <property name="StepIncrement">1</property>
-                <property name="ClimbRate">1</property>
-                <property name="Numeric">True</property>
                 <property name="Value">600</property>
               </widget>
               <packing>
@@ -635,10 +629,6 @@
                 <property name="MemberName" />
                 <property name="CanFocus">True</property>
                 <property name="Upper">10000</property>
-                <property name="PageIncrement">10</property>
-                <property name="StepIncrement">1</property>
-                <property name="ClimbRate">1</property>
-                <property name="Numeric">True</property>
                 <property name="Value">800</property>
               </widget>
               <packing>
@@ -806,11 +796,6 @@
                   <widget class="Gtk.SpinButton" id="spinbutton1">
                     <property name="MemberName" />
                     <property name="CanFocus">True</property>
-                    <property name="Upper">100</property>
-                    <property name="PageIncrement">10</property>
-                    <property name="StepIncrement">1</property>
-                    <property name="ClimbRate">1</property>
-                    <property name="Numeric">True</property>
                   </widget>
                   <packing>
                     <property name="Position">1</property>
@@ -940,10 +925,6 @@
                     <property name="CanFocus">True</property>
                     <property name="Lower">1</property>
                     <property name="Upper">1000</property>
-                    <property name="PageIncrement">10</property>
-                    <property name="StepIncrement">1</property>
-                    <property name="ClimbRate">1</property>
-                    <property name="Numeric">True</property>
                     <property name="Value">100</property>
                   </widget>
                   <packing>
@@ -1023,10 +1004,6 @@
                     <property name="CanFocus">True</property>
                     <property name="Lower">1</property>
                     <property name="Upper">10000</property>
-                    <property name="PageIncrement">10</property>
-                    <property name="StepIncrement">1</property>
-                    <property name="ClimbRate">1</property>
-                    <property name="Numeric">True</property>
                   </widget>
                   <packing>
                     <property name="Position">1</property>
@@ -1078,10 +1055,6 @@
                     <property name="CanFocus">True</property>
                     <property name="Lower">1</property>
                     <property name="Upper">10000</property>
-                    <property name="PageIncrement">10</property>
-                    <property name="StepIncrement">1</property>
-                    <property name="ClimbRate">1</property>
-                    <property name="Numeric">True</property>
                   </widget>
                   <packing>
                     <property name="Position">1</property>
@@ -1224,10 +1197,6 @@
                     <property name="CanFocus">True</property>
                     <property name="Lower">1</property>
                     <property name="Upper">1000</property>
-                    <property name="PageIncrement">10</property>
-                    <property name="StepIncrement">1</property>
-                    <property name="ClimbRate">1</property>
-                    <property name="Numeric">True</property>
                     <property name="Value">100</property>
                   </widget>
                   <packing>
@@ -1307,10 +1276,6 @@
                     <property name="CanFocus">True</property>
                     <property name="Lower">1</property>
                     <property name="Upper">10000</property>
-                    <property name="PageIncrement">10</property>
-                    <property name="StepIncrement">1</property>
-                    <property name="ClimbRate">1</property>
-                    <property name="Numeric">True</property>
                   </widget>
                   <packing>
                     <property name="Position">1</property>
@@ -1362,10 +1327,6 @@
                     <property name="CanFocus">True</property>
                     <property name="Lower">1</property>
                     <property name="Upper">10000</property>
-                    <property name="PageIncrement">10</property>
-                    <property name="StepIncrement">1</property>
-                    <property name="ClimbRate">1</property>
-                    <property name="Numeric">True</property>
                   </widget>
                   <packing>
                     <property name="Position">1</property>
@@ -1832,11 +1793,6 @@
               <widget class="Gtk.SpinButton" id="spin">
                 <property name="MemberName" />
                 <property name="CanFocus">True</property>
-                <property name="Upper">100</property>
-                <property name="PageIncrement">10</property>
-                <property name="StepIncrement">1</property>
-                <property name="ClimbRate">1</property>
-                <property name="Numeric">True</property>
               </widget>
               <packing>
                 <property name="Position">1</property>
@@ -2283,7 +2239,7 @@
       </widget>
     </child>
   </widget>
-  <widget class="Gtk.Dialog" id="Pinta.LevelsDialog" design-size="522 326">
+  <widget class="Gtk.Dialog" id="Pinta.LevelsDialog" design-size="1754 326">
     <property name="MemberName" />
     <property name="Events">PointerMotionMask, ButtonPressMask</property>
     <property name="Title" translatable="yes">Levels Adjustment</property>
@@ -2634,10 +2590,9 @@
                           <widget class="Gtk.SpinButton" id="spinOutGamma">
                             <property name="MemberName" />
                             <property name="CanFocus">True</property>
-                            <property name="Lower">0.1</property>
-                            <property name="Upper">7.99</property>
+                            <property name="Upper">100</property>
                             <property name="PageIncrement">10</property>
-                            <property name="StepIncrement">0.01</property>
+                            <property name="StepIncrement">1</property>
                             <property name="ClimbRate">1</property>
                             <property name="Numeric">True</property>
                             <property name="Value">1</property>
@@ -2963,64 +2918,4 @@
       </widget>
     </child>
   </widget>
-  <widget class="Gtk.Dialog" id="Pinta.ProgressDialog" design-size="400 114">
-    <property name="MemberName" />
-    <property name="WindowPosition">CenterOnParent</property>
-    <property name="Buttons">1</property>
-    <property name="HelpButton">False</property>
-    <child internal-child="VBox">
-      <widget class="Gtk.VBox" id="dialog1_VBox">
-        <property name="MemberName" />
-        <property name="BorderWidth">2</property>
-        <child>
-          <widget class="Gtk.Label" id="label">
-            <property name="MemberName">label</property>
-            <property name="LabelProp" translatable="yes">label2</property>
-          </widget>
-          <packing>
-            <property name="Position">0</property>
-            <property name="AutoSize">True</property>
-            <property name="Expand">False</property>
-            <property name="Fill">False</property>
-          </packing>
-        </child>
-        <child>
-          <widget class="Gtk.ProgressBar" id="progress_bar">
-            <property name="MemberName">progress_bar</property>
-          </widget>
-          <packing>
-            <property name="Position">1</property>
-            <property name="AutoSize">True</property>
-            <property name="Expand">False</property>
-            <property name="Fill">False</property>
-          </packing>
-        </child>
-      </widget>
-    </child>
-    <child internal-child="ActionArea">
-      <widget class="Gtk.HButtonBox" id="dialog1_ActionArea">
-        <property name="MemberName" />
-        <property name="Spacing">10</property>
-        <property name="BorderWidth">5</property>
-        <property name="Size">1</property>
-        <property name="LayoutStyle">End</property>
-        <child>
-          <widget class="Gtk.Button" id="buttonCancel">
-            <property name="MemberName" />
-            <property name="CanDefault">True</property>
-            <property name="CanFocus">True</property>
-            <property name="UseStock">True</property>
-            <property name="Type">StockItem</property>
-            <property name="StockId">gtk-cancel</property>
-            <property name="ResponseId">-6</property>
-            <property name="label">gtk-cancel</property>
-          </widget>
-          <packing>
-            <property name="Expand">False</property>
-            <property name="Fill">False</property>
-          </packing>
-        </child>
-      </widget>
-    </child>
-  </widget>
 </stetic-interface>