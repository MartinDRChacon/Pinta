// 
// FileActionHandler.cs
//  
// Author:
//       Jonathan Pobst <monkey@jpobst.com>
// 
// Copyright (c) 2010 Jonathan Pobst
// 
// Permission is hereby granted, free of charge, to any person obtaining a copy
// of this software and associated documentation files (the "Software"), to deal
// in the Software without restriction, including without limitation the rights
// to use, copy, modify, merge, publish, distribute, sublicense, and/or sell
// copies of the Software, and to permit persons to whom the Software is
// furnished to do so, subject to the following conditions:
// 
// The above copyright notice and this permission notice shall be included in
// all copies or substantial portions of the Software.
// 
// THE SOFTWARE IS PROVIDED "AS IS", WITHOUT WARRANTY OF ANY KIND, EXPRESS OR
// IMPLIED, INCLUDING BUT NOT LIMITED TO THE WARRANTIES OF MERCHANTABILITY,
// FITNESS FOR A PARTICULAR PURPOSE AND NONINFRINGEMENT. IN NO EVENT SHALL THE
// AUTHORS OR COPYRIGHT HOLDERS BE LIABLE FOR ANY CLAIM, DAMAGES OR OTHER
// LIABILITY, WHETHER IN AN ACTION OF CONTRACT, TORT OR OTHERWISE, ARISING FROM,
// OUT OF OR IN CONNECTION WITH THE SOFTWARE OR THE USE OR OTHER DEALINGS IN
// THE SOFTWARE.

using System;
using Pinta.Core;

namespace Pinta
{
	public class DialogHandlers
	{
		private MainWindow main_window;

		public DialogHandlers (MainWindow window)
		{
			main_window = window;
			
			PintaCore.Actions.File.New.Activated += HandlePintaCoreActionsFileNewActivated;
			PintaCore.Actions.Image.Resize.Activated += HandlePintaCoreActionsImageResizeActivated;
			PintaCore.Actions.Image.CanvasSize.Activated += HandlePintaCoreActionsImageCanvasSizeActivated;
			PintaCore.Actions.Layers.Properties.Activated += HandlePintaCoreActionsLayersPropertiesActivated;
			PintaCore.Actions.Adjustments.BrightnessContrast.Activated += HandleEffectActivated <BrightnessContrastEffect>;
			PintaCore.Actions.Adjustments.Curves.Activated += HandleAdjustmentsCurvesActivated;
			PintaCore.Actions.Adjustments.Levels.Activated += HandleAdjustmentsLevelsActivated;
			PintaCore.Actions.Adjustments.Posterize.Activated += HandleAdjustmentsPosterizeActivated;
			PintaCore.Actions.Adjustments.HueSaturation.Activated += HandleEffectActivated <HueSaturationEffect>;
			PintaCore.Actions.Effects.InkSketch.Activated += HandleEffectActivated <InkSketchEffect>;
			PintaCore.Actions.Effects.OilPainting.Activated += HandleEffectActivated <OilPaintingEffect>;
			PintaCore.Actions.Effects.PencilSketch.Activated += HandleEffectActivated <PencilSketchEffect>;
			PintaCore.Actions.Effects.Fragment.Activated += HandleEffectActivated <FragmentEffect>;
			PintaCore.Actions.Effects.GaussianBlur.Activated += HandleEffectActivated <GaussianBlurEffect>;
			PintaCore.Actions.Effects.RadialBlur.Activated += HandleEffectRadialBlurActivated;
<<<<<<< HEAD
			PintaCore.Actions.Effects.MotionBlur.Activated += HandleEffectMotionBlurActivated;
			PintaCore.Actions.Effects.Glow.Activated += HandleEffectGlowActivated;
			PintaCore.Actions.Effects.RedEyeRemove.Activated += HandleEffectsRedEyeRemoveActivated;
			PintaCore.Actions.Effects.Sharpen.Activated += HandleEffectsSharpenActivated;
			PintaCore.Actions.Effects.SoftenPortrait.Activated += HandleEffectsSoftenPortraitActivated;
			PintaCore.Actions.Effects.Clouds.Activated += HandleEffectCloudsActivated;
			PintaCore.Actions.Effects.JuliaFractal.Activated += HandleEffectJuliaFractalActivated;
			PintaCore.Actions.Effects.MandelbrotFractal.Activated += HandleEffectMandelbrotFractalActivated;
			PintaCore.Actions.Effects.EdgeDetect.Activated += HandleEffectsEdgeDetectActivated;
=======
			PintaCore.Actions.Effects.MotionBlur.Activated += HandleEffectActivated <MotionBlurEffect>;
			PintaCore.Actions.Effects.Glow.Activated += HandleEffectActivated <GlowEffect>;
			PintaCore.Actions.Effects.RedEyeRemove.Activated += HandleEffectActivated <RedEyeRemoveEffect>;
			PintaCore.Actions.Effects.Sharpen.Activated += HandleEffectActivated <SharpenEffect>;
			PintaCore.Actions.Effects.SoftenPortrait.Activated += HandleEffectActivated <SoftenPortraitEffect>;
			PintaCore.Actions.Effects.EdgeDetect.Activated += HandleEffectActivated <EdgeDetectEffect>;
>>>>>>> fe66764a
		}

		#region Handlers
		private void HandlePintaCoreActionsFileNewActivated (object sender, EventArgs e)
		{
			NewImageDialog dialog = new NewImageDialog ();

			dialog.ParentWindow = main_window.GdkWindow;
			dialog.WindowPosition = Gtk.WindowPosition.CenterOnParent;

			int response = dialog.Run ();

			if (response == (int)Gtk.ResponseType.Ok) {
				PintaCore.Workspace.ImageSize = new Cairo.Point (dialog.NewImageWidth, dialog.NewImageHeight);
				PintaCore.Workspace.CanvasSize = new Cairo.Point (dialog.NewImageWidth, dialog.NewImageHeight);
				
				PintaCore.Layers.Clear ();
				PintaCore.History.Clear ();
				PintaCore.Layers.DestroySelectionLayer ();
				PintaCore.Layers.ResetSelectionPath ();

				// Start with an empty white layer
				Layer background = PintaCore.Layers.AddNewLayer ("Background");

				using (Cairo.Context g = new Cairo.Context (background.Surface)) {
					g.SetSourceRGB (255, 255, 255);
					g.Paint ();
				}

				PintaCore.Workspace.Filename = "Untitled1";
				PintaCore.History.PushNewItem (new BaseHistoryItem ("gtk-new", "New Image"));
				PintaCore.Workspace.IsDirty = false;
				PintaCore.Actions.View.ZoomToWindow.Activate ();
			}

			dialog.Destroy ();
		}

		private void HandlePintaCoreActionsImageResizeActivated (object sender, EventArgs e)
		{
			ResizeImageDialog dialog = new ResizeImageDialog ();

			dialog.ParentWindow = main_window.GdkWindow;
			dialog.WindowPosition = Gtk.WindowPosition.CenterOnParent;

			int response = dialog.Run ();

			if (response == (int)Gtk.ResponseType.Ok)
				dialog.SaveChanges ();

			dialog.Destroy ();
		}
		
		private void HandlePintaCoreActionsImageCanvasSizeActivated (object sender, EventArgs e)
		{
			ResizeCanvasDialog dialog = new ResizeCanvasDialog ();

			dialog.ParentWindow = main_window.GdkWindow;
			dialog.WindowPosition = Gtk.WindowPosition.CenterOnParent;

			int response = dialog.Run ();

			if (response == (int)Gtk.ResponseType.Ok)
				dialog.SaveChanges ();

			dialog.Destroy ();
		}
				
		private void HandlePintaCoreActionsLayersPropertiesActivated (object sender, EventArgs e)
		{
			var dialog = new LayerPropertiesDialog ();
			
			int response = dialog.Run ();		
			
			if (response == (int)Gtk.ResponseType.Ok
			    && dialog.AreLayerPropertiesUpdated) {
				
				var historyMessage = GetLayerPropertyUpdateMessage(
						dialog.InitialLayerProperties,
						dialog.UpdatedLayerProperties);				
				
				var historyItem = new UpdateLayerPropertiesHistoryItem(
					"Menu.Layers.LayerProperties.png",
					historyMessage,
					PintaCore.Layers.CurrentLayerIndex,
					dialog.InitialLayerProperties,
					dialog.UpdatedLayerProperties);
				
				PintaCore.History.PushNewItem (historyItem);
				
				PintaCore.Workspace.Invalidate ();
				
			} else {
				
				var layer = PintaCore.Layers.CurrentLayer;
				var initial = dialog.InitialLayerProperties;
				initial.SetProperties (layer);
				
				if (layer.Opacity != initial.Opacity)
					PintaCore.Workspace.Invalidate ();
			}
				
			dialog.Destroy ();
		}
		
		private string GetLayerPropertyUpdateMessage (
			LayerProperties initial,
			LayerProperties updated)
		{
			string ret = null;
			int count = 0;
			
			if (updated.Opacity != initial.Opacity) {
				ret = "Layer Opacity";
				count++;
			}
				
			if (updated.Name != initial.Name) {
				ret = "Rename Layer";
				count++;
			}
			
			if (updated.Hidden != initial.Hidden) {
				ret = (updated.Hidden) ? "Hide Layer" : "Show Layer";
				count++;
			}
			
			if (ret == null || count > 1)
				ret = "Layer Properties";
			
			return ret;
		}		
		
		private void HandleEffectActivated<T> (object sender, EventArgs e)
			where T : BaseEffect, new ()
		{
			var effect = new T ();
			PintaCore.LivePreview.Start (effect);
		}
				
		private void HandleAdjustmentsPosterizeActivated (object sender, EventArgs e)
		{
			PintaCore.Actions.Adjustments.PerformEffect (new PosterizeEffect ());
		}
		
		private void HandleAdjustmentsCurvesActivated (object sender, EventArgs e)
		{
			PintaCore.Actions.Adjustments.PerformEffect (new CurvesEffect ());	
		}

		private void HandleAdjustmentsLevelsActivated (object sender, EventArgs e)
		{
			PintaCore.Actions.Adjustments.PerformEffect (new LevelsEffect ());
		}

		private void HandleEffectRadialBlurActivated (object sender, EventArgs e)
		{
			PintaCore.Actions.Adjustments.PerformEffect (new RadialBlurEffect ());
		}
<<<<<<< HEAD
		
		private void HandleEffectMotionBlurActivated (object sender, EventArgs e)
		{
			PintaCore.Actions.Adjustments.PerformEffect (new MotionBlurEffect ());
		}
		
		private void HandleEffectGlowActivated (object sender, EventArgs e)
		{
			PintaCore.Actions.Adjustments.PerformEffect (new GlowEffect ());
		}
		
		private void HandleEffectsRedEyeRemoveActivated (object sender, EventArgs e)
		{
			PintaCore.Actions.Adjustments.PerformEffect (new RedEyeRemoveEffect ());	
		}
		
		private void HandleEffectsSharpenActivated (object sender, EventArgs e)
		{
			PintaCore.Actions.Adjustments.PerformEffect (new SharpenEffect ());
		}
		
		private void HandleEffectsSoftenPortraitActivated (object sender, EventArgs e)
		{
			PintaCore.Actions.Adjustments.PerformEffect (new SoftenPortraitEffect ());	
		}

		private void HandleEffectCloudsActivated (object sender, EventArgs e)
		{
			PintaCore.Actions.Adjustments.PerformEffect (new CloudsEffect ());	
		}

		private void HandleEffectMandelbrotFractalActivated (object sender, EventArgs e)
		{
			PintaCore.Actions.Adjustments.PerformEffect (new MandelbrotFractalEffect ());	
		}

		private void HandleEffectJuliaFractalActivated (object sender, EventArgs e)
		{
			PintaCore.Actions.Adjustments.PerformEffect (new JuliaFractalEffect ());	
		}

		private void HandleEffectsEdgeDetectActivated (object sender, EventArgs e)
		{
			PintaCore.Actions.Adjustments.PerformEffect (new EdgeDetectEffect ());
		}
=======
>>>>>>> fe66764a
		#endregion
	}
}
<|MERGE_RESOLUTION|>--- conflicted
+++ resolved
@@ -52,24 +52,15 @@
 			PintaCore.Actions.Effects.Fragment.Activated += HandleEffectActivated <FragmentEffect>;
 			PintaCore.Actions.Effects.GaussianBlur.Activated += HandleEffectActivated <GaussianBlurEffect>;
 			PintaCore.Actions.Effects.RadialBlur.Activated += HandleEffectRadialBlurActivated;
-<<<<<<< HEAD
-			PintaCore.Actions.Effects.MotionBlur.Activated += HandleEffectMotionBlurActivated;
-			PintaCore.Actions.Effects.Glow.Activated += HandleEffectGlowActivated;
-			PintaCore.Actions.Effects.RedEyeRemove.Activated += HandleEffectsRedEyeRemoveActivated;
-			PintaCore.Actions.Effects.Sharpen.Activated += HandleEffectsSharpenActivated;
-			PintaCore.Actions.Effects.SoftenPortrait.Activated += HandleEffectsSoftenPortraitActivated;
-			PintaCore.Actions.Effects.Clouds.Activated += HandleEffectCloudsActivated;
-			PintaCore.Actions.Effects.JuliaFractal.Activated += HandleEffectJuliaFractalActivated;
-			PintaCore.Actions.Effects.MandelbrotFractal.Activated += HandleEffectMandelbrotFractalActivated;
-			PintaCore.Actions.Effects.EdgeDetect.Activated += HandleEffectsEdgeDetectActivated;
-=======
 			PintaCore.Actions.Effects.MotionBlur.Activated += HandleEffectActivated <MotionBlurEffect>;
 			PintaCore.Actions.Effects.Glow.Activated += HandleEffectActivated <GlowEffect>;
 			PintaCore.Actions.Effects.RedEyeRemove.Activated += HandleEffectActivated <RedEyeRemoveEffect>;
 			PintaCore.Actions.Effects.Sharpen.Activated += HandleEffectActivated <SharpenEffect>;
 			PintaCore.Actions.Effects.SoftenPortrait.Activated += HandleEffectActivated <SoftenPortraitEffect>;
+			PintaCore.Actions.Effects.Clouds.Activated += HandleEffectCloudsActivated;
+			PintaCore.Actions.Effects.JuliaFractal.Activated += HandleEffectJuliaFractalActivated;
+			PintaCore.Actions.Effects.MandelbrotFractal.Activated += HandleEffectMandelbrotFractalActivated;
 			PintaCore.Actions.Effects.EdgeDetect.Activated += HandleEffectActivated <EdgeDetectEffect>;
->>>>>>> fe66764a
 		}
 
 		#region Handlers
@@ -229,32 +220,6 @@
 		{
 			PintaCore.Actions.Adjustments.PerformEffect (new RadialBlurEffect ());
 		}
-<<<<<<< HEAD
-		
-		private void HandleEffectMotionBlurActivated (object sender, EventArgs e)
-		{
-			PintaCore.Actions.Adjustments.PerformEffect (new MotionBlurEffect ());
-		}
-		
-		private void HandleEffectGlowActivated (object sender, EventArgs e)
-		{
-			PintaCore.Actions.Adjustments.PerformEffect (new GlowEffect ());
-		}
-		
-		private void HandleEffectsRedEyeRemoveActivated (object sender, EventArgs e)
-		{
-			PintaCore.Actions.Adjustments.PerformEffect (new RedEyeRemoveEffect ());	
-		}
-		
-		private void HandleEffectsSharpenActivated (object sender, EventArgs e)
-		{
-			PintaCore.Actions.Adjustments.PerformEffect (new SharpenEffect ());
-		}
-		
-		private void HandleEffectsSoftenPortraitActivated (object sender, EventArgs e)
-		{
-			PintaCore.Actions.Adjustments.PerformEffect (new SoftenPortraitEffect ());	
-		}
 
 		private void HandleEffectCloudsActivated (object sender, EventArgs e)
 		{
@@ -271,12 +236,6 @@
 			PintaCore.Actions.Adjustments.PerformEffect (new JuliaFractalEffect ());	
 		}
 
-		private void HandleEffectsEdgeDetectActivated (object sender, EventArgs e)
-		{
-			PintaCore.Actions.Adjustments.PerformEffect (new EdgeDetectEffect ());
-		}
-=======
->>>>>>> fe66764a
 		#endregion
 	}
 }
