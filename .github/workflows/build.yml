name: Build

on:
  # Build on new commits or pull requests.
  push:
  pull_request:
  schedule:
    # Run every week just to make sure the CI environment still works.
    - cron: '0 0 * * 0'

jobs:
  build-ubuntu:
    runs-on: ubuntu-latest

    steps:
    - uses: actions/checkout@v2
    # TODO - upload an artifact with the build results (see master branch)
    - name: Build
<<<<<<< HEAD
      run: dotnet build Pinta.sln
    - name: Test
      run: dotnet test Pinta.sln
=======
      run: |
        ./autogen.sh
        make
        make test
        make check
        make releasezip
    - name: Upload Package
      uses: actions/upload-artifact@v2
      with:
        name: "Pinta-ubuntu1804.zip"
        path: pinta-1.7.zip

  build-macos:
    runs-on: macos-latest

    steps:
    - uses: actions/checkout@v2
    # Mono and gettext are already available on the CI environment.
    - name: Build
      run: |
        msbuild Pinta.sln -p:Configuration=Release
        msbuild Pinta.Install.proj -target:CompileTranslations

    - name: Build Installer
      run: |
        cd osx
        ./build_installer.sh

    - name: Upload Installer
      uses: actions/upload-artifact@v2
      with:
        name: "Pinta.app.zip"
        path: osx/Pinta.app.zip

  build-windows:
    runs-on: windows-latest

    steps:
    - uses: actions/checkout@v2
    - uses: microsoft/setup-msbuild@v1.0.0

    - name: Install Dependencies
      run: |
        choco install gtksharp -y -f -v

    - name: Build
      run: msbuild Pinta.sln -p:Configuration=Release

    # Note that msgfmt is already available from the Git for Windows installation!
    - name: Compile Translations
      run: msbuild Pinta.Install.proj -target:CompileTranslations

    # Reuse the gtk-sharp msi that choco already downloaded!
    - name: Build Installer
      run: |
        cd Wix
        cp C:\Users\runneradmin\AppData\Local\Temp\chocolatey\gtksharp\2.12.45\gtk-sharp-2.12.45.msi .
        msbuild PintaWix.sln -p:Configuration=Release

    - name: Upload Installer
      uses: actions/upload-artifact@v2
      with:
        name: "Pinta.exe"
        path: Wix/bin/Release/Pinta.exe
>>>>>>> bf684c4d
<|MERGE_RESOLUTION|>--- conflicted
+++ resolved
@@ -8,6 +8,7 @@
     # Run every week just to make sure the CI environment still works.
     - cron: '0 0 * * 0'
 
+# TODO - add Windows / Mac CI builds with the installers being built (see master branch).
 jobs:
   build-ubuntu:
     runs-on: ubuntu-latest
@@ -16,73 +17,6 @@
     - uses: actions/checkout@v2
     # TODO - upload an artifact with the build results (see master branch)
     - name: Build
-<<<<<<< HEAD
       run: dotnet build Pinta.sln
     - name: Test
-      run: dotnet test Pinta.sln
-=======
-      run: |
-        ./autogen.sh
-        make
-        make test
-        make check
-        make releasezip
-    - name: Upload Package
-      uses: actions/upload-artifact@v2
-      with:
-        name: "Pinta-ubuntu1804.zip"
-        path: pinta-1.7.zip
-
-  build-macos:
-    runs-on: macos-latest
-
-    steps:
-    - uses: actions/checkout@v2
-    # Mono and gettext are already available on the CI environment.
-    - name: Build
-      run: |
-        msbuild Pinta.sln -p:Configuration=Release
-        msbuild Pinta.Install.proj -target:CompileTranslations
-
-    - name: Build Installer
-      run: |
-        cd osx
-        ./build_installer.sh
-
-    - name: Upload Installer
-      uses: actions/upload-artifact@v2
-      with:
-        name: "Pinta.app.zip"
-        path: osx/Pinta.app.zip
-
-  build-windows:
-    runs-on: windows-latest
-
-    steps:
-    - uses: actions/checkout@v2
-    - uses: microsoft/setup-msbuild@v1.0.0
-
-    - name: Install Dependencies
-      run: |
-        choco install gtksharp -y -f -v
-
-    - name: Build
-      run: msbuild Pinta.sln -p:Configuration=Release
-
-    # Note that msgfmt is already available from the Git for Windows installation!
-    - name: Compile Translations
-      run: msbuild Pinta.Install.proj -target:CompileTranslations
-
-    # Reuse the gtk-sharp msi that choco already downloaded!
-    - name: Build Installer
-      run: |
-        cd Wix
-        cp C:\Users\runneradmin\AppData\Local\Temp\chocolatey\gtksharp\2.12.45\gtk-sharp-2.12.45.msi .
-        msbuild PintaWix.sln -p:Configuration=Release
-
-    - name: Upload Installer
-      uses: actions/upload-artifact@v2
-      with:
-        name: "Pinta.exe"
-        path: Wix/bin/Release/Pinta.exe
->>>>>>> bf684c4d
+      run: dotnet test Pinta.sln