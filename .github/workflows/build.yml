--- conflicted
+++ resolved
@@ -21,23 +21,9 @@
     - uses: actions/checkout@v2
     # TODO - upload an artifact with the build results (see master branch)
     - name: Build
-<<<<<<< HEAD
       run: dotnet build Pinta.sln
     - name: Test
       run: dotnet test Pinta.sln
-=======
-      run: |
-        ./autogen.sh
-        make
-        make test
-        make releasezip
-    - name: Upload Package
-      uses: actions/upload-artifact@v2
-      with:
-        name: Pinta-${{ matrix.platform }}.zip
-        path: pinta-1.8.zip
-        if-no-files-found: error
->>>>>>> 3aa97819
 
   build-macos:
     runs-on: macos-latest
@@ -58,52 +44,4 @@
       with:
         name: "Pinta.app.zip"
         path: osx/Pinta.app.zip
-<<<<<<< HEAD
-=======
-        if-no-files-found: error
-
-  build-windows:
-    runs-on: windows-latest
-
-    steps:
-    - uses: actions/checkout@v2
-    - uses: microsoft/setup-msbuild@v1.0.2
-
-    - name: Install Dependencies
-      run: |
-        choco install gtksharp -y -f -v
-
-    - name: Build
-      run: msbuild Pinta.sln -p:Configuration=Release
-
-    # Note that msgfmt is already available from the Git for Windows installation!
-    - name: Compile Translations
-      run: msbuild Pinta.Install.proj -target:CompileTranslations
-
-    - name: Cache VC redist
-      id: cache-redist
-      uses: actions/cache@v2
-      with:
-        path: Wix/vcredist_x86.exe
-        key: ${{ runner.os }}-redist-v1
-
-    - name: Fetch VC redist
-      if: steps.cache-redist.outputs.cache-hit != 'true'
-      run: |
-        cd Wix
-        Invoke-WebRequest https://download.microsoft.com/download/2/E/6/2E61CFA4-993B-4DD4-91DA-3737CD5CD6E3/vcredist_x86.exe -OutFile vcredist_x86.exe
-
-    # Reuse the gtk-sharp msi that choco already downloaded!
-    - name: Build Installer
-      run: |
-        cd Wix
-        cp C:\Users\runneradmin\AppData\Local\Temp\chocolatey\gtksharp\2.12.45\gtk-sharp-2.12.45.msi .
-        msbuild PintaWix.sln -p:Configuration=Release
-
-    - name: Upload Installer
-      uses: actions/upload-artifact@v2
-      with:
-        name: "Pinta.exe"
-        path: Wix/bin/Release/Pinta.exe
->>>>>>> 3aa97819
         if-no-files-found: error