﻿<Project Sdk="Microsoft.NET.Sdk">
  <PropertyGroup>
    <TargetFramework>net5.0</TargetFramework>
    <Nullable>enable</Nullable>

<<<<<<< HEAD
    <AllowUnsafeBlocks>true</AllowUnsafeBlocks>
    <ErrorReport>prompt</ErrorReport>
    <GenerateDocumentation>true</GenerateDocumentation>
    <NoWarn>1591</NoWarn>
    <OutputPath>..\bin</OutputPath>
    <Platform>AnyCPU</Platform>
    <WarningLevel>4</WarningLevel>
    <NoStdLib>false</NoStdLib>
    <ProductVersion>8.0.30703</ProductVersion>
    <SchemaVersion>2.0</SchemaVersion>
  </PropertyGroup>

  <!-- Debug configuration -->
  <PropertyGroup Condition=" '$(Configuration)|$(Platform)' == 'Debug|AnyCPU' ">
    <DebugSymbols>true</DebugSymbols>
    <DebugType>full</DebugType>
    <DefineConstants>DEBUG</DefineConstants>
    <Optimize>false</Optimize>
  </PropertyGroup>
=======
    <RootNamespace>Pinta.Docking</RootNamespace>
    <AssemblyName>Pinta.Docking</AssemblyName>
>>>>>>> 8bc92d8c

    <Version>1.8.0.0</Version>
    <Authors>PintaProject</Authors>
    <Company />
    <Product />
  </PropertyGroup>
  <ItemGroup>
<<<<<<< HEAD
    <Reference Condition=" '$(PINTA_MONO_POSIX_2)' == '' " Include="Mono.Posix" />
    <Reference Condition=" '$(PINTA_MONO_POSIX_2)' != '' " Include="Mono.Posix, Version=2.0.0.0, Culture=neutral, PublicKeyToken=0738eb9f132ed756, processorArchitecture=MSIL" />

    <Reference Include="atk-sharp, Version=2.12.0.0, Culture=neutral, PublicKeyToken=35e10195dab3c99f">
      <Package>gtk-sharp-2.0</Package>
    </Reference>
    <Reference Include="gdk-sharp, Version=2.12.0.0, Culture=neutral, PublicKeyToken=35e10195dab3c99f">
      <Package>gtk-sharp-2.0</Package>
    </Reference>
    <Reference Include="glib-sharp, Version=2.12.0.0, Culture=neutral, PublicKeyToken=35e10195dab3c99f">
      <Package>glib-sharp-2.0</Package>
    </Reference>
    <Reference Include="gtk-sharp, Version=2.12.0.0, Culture=neutral, PublicKeyToken=35e10195dab3c99f">
      <Package>gtk-sharp-2.0</Package>
    </Reference>
    <Reference Include="Microsoft.CSharp" />
    <Reference Include="Mono.Cairo" />
    <Reference Include="pango-sharp, Version=2.12.0.0, Culture=neutral, PublicKeyToken=35e10195dab3c99f">
      <Package>gtk-sharp-2.0</Package>
    </Reference>
    <Reference Include="System" />
    <Reference Include="System.Core" />
    <Reference Include="System.Xml" />
  </ItemGroup>

  <!-- Source files -->
  <ItemGroup>
    <Compile Include="Classes\MouseTracker.cs" />
    <Compile Include="Classes\Platform.cs" />
    <Compile Include="Classes\Styles.cs" />
    <Compile Include="DockLibrary\AutoHideBox.cs" />
    <Compile Include="DockLibrary\DockBar.cs" />
    <Compile Include="DockLibrary\DockBarItem.cs" />
    <Compile Include="DockLibrary\DockContainer.cs" />
    <Compile Include="DockLibrary\DockFrame.cs" />
    <Compile Include="DockLibrary\DockFrameTopLevel.cs" />
    <Compile Include="DockLibrary\DockGroup.cs" />
    <Compile Include="DockLibrary\DockGroupItem.cs" />
    <Compile Include="DockLibrary\DockGroupType.cs" />
    <Compile Include="DockLibrary\DockItem.cs" />
    <Compile Include="DockLibrary\DockItemBehavior.cs" />
    <Compile Include="DockLibrary\DockItemContainer.cs" />
    <Compile Include="DockLibrary\DockItemStatus.cs" />
    <Compile Include="DockLibrary\DockItemTitleTab.cs" />
    <Compile Include="DockLibrary\DockItemToolbar.cs" />
    <Compile Include="DockLibrary\DockLayout.cs" />
    <Compile Include="DockLibrary\DockObject.cs" />
    <Compile Include="DockLibrary\DockPosition.cs" />
    <Compile Include="DockLibrary\DockVisualStyle.cs" />
    <Compile Include="DockLibrary\PlaceholderWindow.cs" />
    <Compile Include="DockLibrary\TabStrip.cs" />
    <Compile Include="DockNotebook\DockNotebook.cs" />
    <Compile Include="DockNotebook\DockNotebookContainer.cs" />
    <Compile Include="DockNotebook\DockNotebookManager.cs" />
    <Compile Include="DockNotebook\DockNotebookTab.cs" />
    <Compile Include="DockNotebook\DockWindow.cs" />
    <Compile Include="DockNotebook\PlaceholderWindow.cs" />
    <Compile Include="DockNotebook\TabEventArgs.cs" />
    <Compile Include="DockNotebook\TabStrip.cs" />
    <Compile Include="DockToolbars\ArrowWindow.cs" />
    <Compile Include="DockToolbars\DockedPosition.cs" />
    <Compile Include="DockToolbars\DockGrip.cs" />
    <Compile Include="DockToolbars\DockToolbar.cs" />
    <Compile Include="DockToolbars\DockToolbarFrame.cs" />
    <Compile Include="DockToolbars\DockToolbarFrameLayout.cs" />
    <Compile Include="DockToolbars\DockToolbarFrameStatus.cs" />
    <Compile Include="DockToolbars\DockToolbarPanel.cs" />
    <Compile Include="DockToolbars\DockToolbarPosition.cs" />
    <Compile Include="DockToolbars\DockToolbarStatus.cs" />
    <Compile Include="DockToolbars\FixedPanel.cs" />
    <Compile Include="DockToolbars\FloatingDock.cs" />
    <Compile Include="DockToolbars\FloatingPosition.cs" />
    <Compile Include="DockToolbars\IDockBar.cs" />
    <Compile Include="DockToolbars\PlaceholderWindow.cs" />
    <Compile Include="Extensions\CairoExtensions.cs" />
    <Compile Include="Extensions\GdkExtensions.cs" />
    <Compile Include="Extensions\GtkExtensions.cs" />
    <Compile Include="Extensions\GtkWorkarounds.cs" />
    <Compile Include="Extensions\PangoUtil.cs" />
    <Compile Include="MonoDevelop.Components\ExtendedLabel.cs" />
    <Compile Include="MonoDevelop.Components\HPanedThin.cs" />
    <Compile Include="MonoDevelop.Components\ImageButton.cs" />
    <Compile Include="MonoDevelop.Components\ImageView.cs" />
    <Compile Include="MonoDevelop.Components\MenuButton.cs" />
    <Compile Include="MonoDevelop.Components\PathBar.cs" />
    <Compile Include="MonoDevelop.Components\Tabstrip.cs" />
    <Compile Include="MonoDevelop.Ide.Gui\DocumentToolbar.cs" />
    <Compile Include="MonoDevelop.Ide.Gui\IAttachableViewContent.cs" />
    <Compile Include="MonoDevelop.Ide.Gui\IBaseViewContent.cs" />
    <Compile Include="MonoDevelop.Ide.Gui\IViewContent.cs" />
    <Compile Include="MonoDevelop.Ide.Gui\IWorkbenchWindow.cs" />
    <Compile Include="MonoDevelop.Ide.Gui\SdiWorkspaceWindow.cs" />
    <Compile Include="MonoDevelop.Ide.Gui\WorkbenchWindow.cs" />
    <Compile Include="Properties\AssemblyInfo.cs" />
    <Compile Include="Xwt.Drawing\Color.cs" />
    <Compile Include="Xwt.Drawing\HslColor.cs" />
    <Compile Include="Xwt.Motion\Animation.cs" />
    <Compile Include="Xwt.Motion\AnimationExtensions.cs" />
    <Compile Include="Xwt.Motion\Easing.cs" />
    <Compile Include="Xwt.Motion\IAnimatable.cs" />
    <Compile Include="Xwt.Motion\Tweener.cs" />
    <Compile Include="Xwt\Point.cs" />
    <Compile Include="Xwt\Rectangle.cs" />
    <Compile Include="Xwt\Size.cs" />
  </ItemGroup>

  <!-- Resources -->
  <ItemGroup>
    <EmbeddedResource Include="DockLibrary\icons\pad-close-9%402x.png">
      <LogicalName>pad-close-9%402x.png</LogicalName>
    </EmbeddedResource>
    <EmbeddedResource Include="DockLibrary\icons\pad-close-9.png">
      <LogicalName>pad-close-9.png</LogicalName>
    </EmbeddedResource>
    <EmbeddedResource Include="DockLibrary\icons\pad-dock-9%402x.png">
      <LogicalName>pad-dock-9%402x.png</LogicalName>
    </EmbeddedResource>
    <EmbeddedResource Include="DockLibrary\icons\pad-dock-9.png">
      <LogicalName>pad-dock-9.png</LogicalName>
    </EmbeddedResource>
    <EmbeddedResource Include="DockLibrary\icons\pad-minimize-9%402x.png">
      <LogicalName>pad-minimize-9%402x.png</LogicalName>
    </EmbeddedResource>
    <EmbeddedResource Include="DockLibrary\icons\pad-minimize-9.png">
      <LogicalName>pad-minimize-9.png</LogicalName>
    </EmbeddedResource>
    <EmbeddedResource Include="DockNotebook\icons\tabbar-next-12%402x.png">
      <LogicalName>tabbar-next-12%402x.png</LogicalName>
    </EmbeddedResource>
    <EmbeddedResource Include="DockNotebook\icons\tabbar-next-12.png">
      <LogicalName>tabbar-next-12.png</LogicalName>
    </EmbeddedResource>
    <EmbeddedResource Include="DockNotebook\icons\tabbar-prev-12%402x.png">
      <LogicalName>tabbar-prev-12%402x.png</LogicalName>
    </EmbeddedResource>
    <EmbeddedResource Include="DockNotebook\icons\tabbar-prev-12.png">
      <LogicalName>tabbar-prev-12.png</LogicalName>
    </EmbeddedResource>
    <Content Include="readme.txt" />
  </ItemGroup>
  <ItemGroup>
    <None Include="Pinta.Docking.dll.config">
      <CopyToOutputDirectory>PreserveNewest</CopyToOutputDirectory>
    </None>
  </ItemGroup>

  <ItemGroup>
    <ProjectReference Include="..\Pinta.Core\Pinta.Core.csproj">
      <Project>{30091528-6EC1-40F8-B4BF-8EB41CBE8A8B}</Project>
      <Name>Pinta.Core</Name>
    </ProjectReference>
  </ItemGroup>
  <Import Project="$(MSBuildToolsPath)\Microsoft.CSharp.targets" />

=======
    <PackageReference Include="GtkSharp" Version="3.24.24.4" />
  </ItemGroup>
>>>>>>> 8bc92d8c
</Project><|MERGE_RESOLUTION|>--- conflicted
+++ resolved
@@ -3,30 +3,8 @@
     <TargetFramework>net5.0</TargetFramework>
     <Nullable>enable</Nullable>
 
-<<<<<<< HEAD
-    <AllowUnsafeBlocks>true</AllowUnsafeBlocks>
-    <ErrorReport>prompt</ErrorReport>
-    <GenerateDocumentation>true</GenerateDocumentation>
-    <NoWarn>1591</NoWarn>
-    <OutputPath>..\bin</OutputPath>
-    <Platform>AnyCPU</Platform>
-    <WarningLevel>4</WarningLevel>
-    <NoStdLib>false</NoStdLib>
-    <ProductVersion>8.0.30703</ProductVersion>
-    <SchemaVersion>2.0</SchemaVersion>
-  </PropertyGroup>
-
-  <!-- Debug configuration -->
-  <PropertyGroup Condition=" '$(Configuration)|$(Platform)' == 'Debug|AnyCPU' ">
-    <DebugSymbols>true</DebugSymbols>
-    <DebugType>full</DebugType>
-    <DefineConstants>DEBUG</DefineConstants>
-    <Optimize>false</Optimize>
-  </PropertyGroup>
-=======
     <RootNamespace>Pinta.Docking</RootNamespace>
     <AssemblyName>Pinta.Docking</AssemblyName>
->>>>>>> 8bc92d8c
 
     <Version>1.8.0.0</Version>
     <Authors>PintaProject</Authors>
@@ -34,163 +12,6 @@
     <Product />
   </PropertyGroup>
   <ItemGroup>
-<<<<<<< HEAD
-    <Reference Condition=" '$(PINTA_MONO_POSIX_2)' == '' " Include="Mono.Posix" />
-    <Reference Condition=" '$(PINTA_MONO_POSIX_2)' != '' " Include="Mono.Posix, Version=2.0.0.0, Culture=neutral, PublicKeyToken=0738eb9f132ed756, processorArchitecture=MSIL" />
-
-    <Reference Include="atk-sharp, Version=2.12.0.0, Culture=neutral, PublicKeyToken=35e10195dab3c99f">
-      <Package>gtk-sharp-2.0</Package>
-    </Reference>
-    <Reference Include="gdk-sharp, Version=2.12.0.0, Culture=neutral, PublicKeyToken=35e10195dab3c99f">
-      <Package>gtk-sharp-2.0</Package>
-    </Reference>
-    <Reference Include="glib-sharp, Version=2.12.0.0, Culture=neutral, PublicKeyToken=35e10195dab3c99f">
-      <Package>glib-sharp-2.0</Package>
-    </Reference>
-    <Reference Include="gtk-sharp, Version=2.12.0.0, Culture=neutral, PublicKeyToken=35e10195dab3c99f">
-      <Package>gtk-sharp-2.0</Package>
-    </Reference>
-    <Reference Include="Microsoft.CSharp" />
-    <Reference Include="Mono.Cairo" />
-    <Reference Include="pango-sharp, Version=2.12.0.0, Culture=neutral, PublicKeyToken=35e10195dab3c99f">
-      <Package>gtk-sharp-2.0</Package>
-    </Reference>
-    <Reference Include="System" />
-    <Reference Include="System.Core" />
-    <Reference Include="System.Xml" />
-  </ItemGroup>
-
-  <!-- Source files -->
-  <ItemGroup>
-    <Compile Include="Classes\MouseTracker.cs" />
-    <Compile Include="Classes\Platform.cs" />
-    <Compile Include="Classes\Styles.cs" />
-    <Compile Include="DockLibrary\AutoHideBox.cs" />
-    <Compile Include="DockLibrary\DockBar.cs" />
-    <Compile Include="DockLibrary\DockBarItem.cs" />
-    <Compile Include="DockLibrary\DockContainer.cs" />
-    <Compile Include="DockLibrary\DockFrame.cs" />
-    <Compile Include="DockLibrary\DockFrameTopLevel.cs" />
-    <Compile Include="DockLibrary\DockGroup.cs" />
-    <Compile Include="DockLibrary\DockGroupItem.cs" />
-    <Compile Include="DockLibrary\DockGroupType.cs" />
-    <Compile Include="DockLibrary\DockItem.cs" />
-    <Compile Include="DockLibrary\DockItemBehavior.cs" />
-    <Compile Include="DockLibrary\DockItemContainer.cs" />
-    <Compile Include="DockLibrary\DockItemStatus.cs" />
-    <Compile Include="DockLibrary\DockItemTitleTab.cs" />
-    <Compile Include="DockLibrary\DockItemToolbar.cs" />
-    <Compile Include="DockLibrary\DockLayout.cs" />
-    <Compile Include="DockLibrary\DockObject.cs" />
-    <Compile Include="DockLibrary\DockPosition.cs" />
-    <Compile Include="DockLibrary\DockVisualStyle.cs" />
-    <Compile Include="DockLibrary\PlaceholderWindow.cs" />
-    <Compile Include="DockLibrary\TabStrip.cs" />
-    <Compile Include="DockNotebook\DockNotebook.cs" />
-    <Compile Include="DockNotebook\DockNotebookContainer.cs" />
-    <Compile Include="DockNotebook\DockNotebookManager.cs" />
-    <Compile Include="DockNotebook\DockNotebookTab.cs" />
-    <Compile Include="DockNotebook\DockWindow.cs" />
-    <Compile Include="DockNotebook\PlaceholderWindow.cs" />
-    <Compile Include="DockNotebook\TabEventArgs.cs" />
-    <Compile Include="DockNotebook\TabStrip.cs" />
-    <Compile Include="DockToolbars\ArrowWindow.cs" />
-    <Compile Include="DockToolbars\DockedPosition.cs" />
-    <Compile Include="DockToolbars\DockGrip.cs" />
-    <Compile Include="DockToolbars\DockToolbar.cs" />
-    <Compile Include="DockToolbars\DockToolbarFrame.cs" />
-    <Compile Include="DockToolbars\DockToolbarFrameLayout.cs" />
-    <Compile Include="DockToolbars\DockToolbarFrameStatus.cs" />
-    <Compile Include="DockToolbars\DockToolbarPanel.cs" />
-    <Compile Include="DockToolbars\DockToolbarPosition.cs" />
-    <Compile Include="DockToolbars\DockToolbarStatus.cs" />
-    <Compile Include="DockToolbars\FixedPanel.cs" />
-    <Compile Include="DockToolbars\FloatingDock.cs" />
-    <Compile Include="DockToolbars\FloatingPosition.cs" />
-    <Compile Include="DockToolbars\IDockBar.cs" />
-    <Compile Include="DockToolbars\PlaceholderWindow.cs" />
-    <Compile Include="Extensions\CairoExtensions.cs" />
-    <Compile Include="Extensions\GdkExtensions.cs" />
-    <Compile Include="Extensions\GtkExtensions.cs" />
-    <Compile Include="Extensions\GtkWorkarounds.cs" />
-    <Compile Include="Extensions\PangoUtil.cs" />
-    <Compile Include="MonoDevelop.Components\ExtendedLabel.cs" />
-    <Compile Include="MonoDevelop.Components\HPanedThin.cs" />
-    <Compile Include="MonoDevelop.Components\ImageButton.cs" />
-    <Compile Include="MonoDevelop.Components\ImageView.cs" />
-    <Compile Include="MonoDevelop.Components\MenuButton.cs" />
-    <Compile Include="MonoDevelop.Components\PathBar.cs" />
-    <Compile Include="MonoDevelop.Components\Tabstrip.cs" />
-    <Compile Include="MonoDevelop.Ide.Gui\DocumentToolbar.cs" />
-    <Compile Include="MonoDevelop.Ide.Gui\IAttachableViewContent.cs" />
-    <Compile Include="MonoDevelop.Ide.Gui\IBaseViewContent.cs" />
-    <Compile Include="MonoDevelop.Ide.Gui\IViewContent.cs" />
-    <Compile Include="MonoDevelop.Ide.Gui\IWorkbenchWindow.cs" />
-    <Compile Include="MonoDevelop.Ide.Gui\SdiWorkspaceWindow.cs" />
-    <Compile Include="MonoDevelop.Ide.Gui\WorkbenchWindow.cs" />
-    <Compile Include="Properties\AssemblyInfo.cs" />
-    <Compile Include="Xwt.Drawing\Color.cs" />
-    <Compile Include="Xwt.Drawing\HslColor.cs" />
-    <Compile Include="Xwt.Motion\Animation.cs" />
-    <Compile Include="Xwt.Motion\AnimationExtensions.cs" />
-    <Compile Include="Xwt.Motion\Easing.cs" />
-    <Compile Include="Xwt.Motion\IAnimatable.cs" />
-    <Compile Include="Xwt.Motion\Tweener.cs" />
-    <Compile Include="Xwt\Point.cs" />
-    <Compile Include="Xwt\Rectangle.cs" />
-    <Compile Include="Xwt\Size.cs" />
-  </ItemGroup>
-
-  <!-- Resources -->
-  <ItemGroup>
-    <EmbeddedResource Include="DockLibrary\icons\pad-close-9%402x.png">
-      <LogicalName>pad-close-9%402x.png</LogicalName>
-    </EmbeddedResource>
-    <EmbeddedResource Include="DockLibrary\icons\pad-close-9.png">
-      <LogicalName>pad-close-9.png</LogicalName>
-    </EmbeddedResource>
-    <EmbeddedResource Include="DockLibrary\icons\pad-dock-9%402x.png">
-      <LogicalName>pad-dock-9%402x.png</LogicalName>
-    </EmbeddedResource>
-    <EmbeddedResource Include="DockLibrary\icons\pad-dock-9.png">
-      <LogicalName>pad-dock-9.png</LogicalName>
-    </EmbeddedResource>
-    <EmbeddedResource Include="DockLibrary\icons\pad-minimize-9%402x.png">
-      <LogicalName>pad-minimize-9%402x.png</LogicalName>
-    </EmbeddedResource>
-    <EmbeddedResource Include="DockLibrary\icons\pad-minimize-9.png">
-      <LogicalName>pad-minimize-9.png</LogicalName>
-    </EmbeddedResource>
-    <EmbeddedResource Include="DockNotebook\icons\tabbar-next-12%402x.png">
-      <LogicalName>tabbar-next-12%402x.png</LogicalName>
-    </EmbeddedResource>
-    <EmbeddedResource Include="DockNotebook\icons\tabbar-next-12.png">
-      <LogicalName>tabbar-next-12.png</LogicalName>
-    </EmbeddedResource>
-    <EmbeddedResource Include="DockNotebook\icons\tabbar-prev-12%402x.png">
-      <LogicalName>tabbar-prev-12%402x.png</LogicalName>
-    </EmbeddedResource>
-    <EmbeddedResource Include="DockNotebook\icons\tabbar-prev-12.png">
-      <LogicalName>tabbar-prev-12.png</LogicalName>
-    </EmbeddedResource>
-    <Content Include="readme.txt" />
-  </ItemGroup>
-  <ItemGroup>
-    <None Include="Pinta.Docking.dll.config">
-      <CopyToOutputDirectory>PreserveNewest</CopyToOutputDirectory>
-    </None>
-  </ItemGroup>
-
-  <ItemGroup>
-    <ProjectReference Include="..\Pinta.Core\Pinta.Core.csproj">
-      <Project>{30091528-6EC1-40F8-B4BF-8EB41CBE8A8B}</Project>
-      <Name>Pinta.Core</Name>
-    </ProjectReference>
-  </ItemGroup>
-  <Import Project="$(MSBuildToolsPath)\Microsoft.CSharp.targets" />
-
-=======
     <PackageReference Include="GtkSharp" Version="3.24.24.4" />
   </ItemGroup>
->>>>>>> 8bc92d8c
 </Project>