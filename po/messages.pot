--- conflicted
+++ resolved
@@ -8,7 +8,7 @@
 msgstr ""
 "Project-Id-Version: PACKAGE VERSION\n"
 "Report-Msgid-Bugs-To: \n"
-"POT-Creation-Date: 2014-05-26 20:07-0400\n"
+"POT-Creation-Date: 2014-08-25 23:48-0400\n"
 "PO-Revision-Date: YEAR-MO-DA HO:MI+ZONE\n"
 "Last-Translator: FULL NAME <EMAIL@ADDRESS>\n"
 "Language-Team: LANGUAGE <LL@li.org>\n"
@@ -119,7 +119,6 @@
 msgid "Palette"
 msgstr ""
 
-<<<<<<< HEAD
 #: ../Pinta.Core/Actions/EditActions.cs:218
 msgid "Erase Selection"
 msgstr ""
@@ -152,58 +151,6 @@
 #: ../Pinta/Actions/File/SaveDocumentImplementationAction.cs:187
 #: ../Pinta/Actions/File/SaveDocumentImplementationAction.cs:199
 msgid "Error"
-=======
-#: Pinta.Tools/Tools/FreeformShapeTool.cs:71
-#: Pinta.Tools/Editable/EditEngines/BaseEditEngine.cs:221
-msgid "Fill Style"
-msgstr ""
-
-#: Pinta.Tools/Tools/FreeformShapeTool.cs:78
-#: Pinta.Tools/Editable/EditEngines/BaseEditEngine.cs:229
-msgid "Outline Shape"
-msgstr ""
-
-#: Pinta.Tools/Tools/FreeformShapeTool.cs:79
-#: Pinta.Tools/Editable/EditEngines/BaseEditEngine.cs:230
-msgid "Fill Shape"
-msgstr ""
-
-#: Pinta.Tools/Tools/FreeformShapeTool.cs:80
-#: Pinta.Tools/Editable/EditEngines/BaseEditEngine.cs:231
-msgid "Fill and Outline Shape"
-msgstr ""
-
-#: Pinta.Tools/Editable/EditEngines/BaseEditEngine.cs:371
-msgid "Shape Type"
-msgstr ""
-
-#: Pinta.Tools/Editable/EditEngines/BaseEditEngine.cs:328
-msgid "Open Line/Curve Series"
-msgstr ""
-
-#: Pinta.Tools/Editable/EditEngines/BaseEditEngine.cs:329
-msgid "Closed Line/Curve Series"
-msgstr ""
-
-#: Pinta.Tools/Editable/EditEngines/BaseEditEngine.cs:330
-msgid "Ellipse"
-msgstr ""
-
-#: Pinta.Tools/Editable/EditEngines/BaseEditEngine.cs:331
-msgid "Rounded Line Series"
-msgstr ""
-
-#: Pinta.Tools/Tools/BaseBrushTool.cs:76 Pinta.Tools/Editable/EditEngines/BaseEditEngine.cs:186
-msgid "Brush width"
-msgstr ""
-
-#: Pinta.Tools/Tools/BaseBrushTool.cs:81 Pinta.Tools/Editable/EditEngines/BaseEditEngine.cs:192
-msgid "Decrease brush size"
-msgstr ""
-
-#: Pinta.Tools/Tools/BaseBrushTool.cs:95 Pinta.Tools/Editable/EditEngines/BaseEditEngine.cs:207
-msgid "Increase brush size"
->>>>>>> 502b86b1
 msgstr ""
 
 #: ../Pinta.Core/Actions/EditActions.cs:367
@@ -275,26 +222,8 @@
 msgid "Crop to Selection"
 msgstr ""
 
-<<<<<<< HEAD
 #: ../Pinta.Core/Actions/ImageActions.cs:60
 msgid "Auto Crop"
-=======
-#: Pinta.Tools/Tools/RectangleTool.cs:43
-msgid ""
-"Left click to draw a shape with the primary color."
-"\nLeft click on a shape to add a control point."
-"\nLeft click on a control point and drag to move it."
-"\nRight click on a control point and drag to change its tension."
-"\nHold Shift to snap to angles."
-"\nUse arrow keys to move the selected control point."
-"\nPress Ctrl + left/right arrows to select control points by order."
-"\nPress Delete to delete the selected control point."
-"\nPress Space to add a new control point at the mouse position."
-"\nHold Ctrl while pressing Space to create the control point at the exact same position."
-"\nHold Ctrl while left clicking on a control point to create a new shape at the exact same position."
-"\nHold Ctrl while clicking outside of the image bounds to create a new shape starting at the edge."
-"\nPress Enter to finalize the shape."
->>>>>>> 502b86b1
 msgstr ""
 
 #: ../Pinta.Core/Actions/ImageActions.cs:61
@@ -374,26 +303,8 @@
 msgid "Move Layer Down"
 msgstr ""
 
-<<<<<<< HEAD
 #: ../Pinta.Core/Actions/LayerActions.cs:75
 msgid "Layer Properties..."
-=======
-#: Pinta.Tools/Tools/EllipseTool.cs:43
-msgid ""
-"Left click to draw a shape with the primary color."
-"\nLeft click on a shape to add a control point."
-"\nLeft click on a control point and drag to move it."
-"\nRight click on a control point and drag to change its tension."
-"\nHold Shift to snap to angles."
-"\nUse arrow keys to move the selected control point."
-"\nPress Ctrl + left/right arrows to select control points by order."
-"\nPress Delete to delete the selected control point."
-"\nPress Space to add a new control point at the mouse position."
-"\nHold Ctrl while pressing Space to create the control point at the exact same position."
-"\nHold Ctrl while left clicking on a control point to create a new shape at the exact same position."
-"\nHold Ctrl while clicking outside of the image bounds to create a new shape starting at the edge."
-"\nPress Enter to finalize the shape."
->>>>>>> 502b86b1
 msgstr ""
 
 #: ../Pinta.Core/Actions/LayerActions.cs:157
@@ -401,26 +312,8 @@
 msgid "Open Image File"
 msgstr ""
 
-<<<<<<< HEAD
 #: ../Pinta.Core/Actions/LayerActions.cs:185
 msgid "Import From File"
-=======
-#: Pinta.Tools/Tools/RoundedRectangleTool.cs:43
-msgid ""
-"Left click to draw a shape with the primary color."
-"\nLeft click on a shape to add a control point."
-"\nLeft click on a control point and drag to move it."
-"\nRight click on a control point and drag to change its tension."
-"\nHold Shift to snap to angles."
-"\nUse arrow keys to move the selected control point."
-"\nPress Ctrl + left/right arrows to select control points by order."
-"\nPress Delete to delete the selected control point."
-"\nPress Space to add a new control point at the mouse position."
-"\nHold Ctrl while pressing Space to create the control point at the exact same position."
-"\nHold Ctrl while left clicking on a control point to create a new shape at the exact same position."
-"\nHold Ctrl while clicking outside of the image bounds to create a new shape starting at the edge."
-"\nPress Enter to finalize the shape."
->>>>>>> 502b86b1
 msgstr ""
 
 #: ../Pinta.Core/Actions/ViewActions.cs:75
@@ -439,30 +332,8 @@
 msgid "Zoom to Selection"
 msgstr ""
 
-<<<<<<< HEAD
 #: ../Pinta.Core/Actions/ViewActions.cs:79
 msgid "Normal Size"
-=======
-#: Pinta.Tools/Tools/LineCurveTool.cs:46
-msgid ""
-"Left click to draw a shape with the primary color."
-"\nLeft click on a shape to add a control point."
-"\nLeft click on a control point and drag to move it."
-"\nRight click on a control point and drag to change its tension."
-"\nHold Shift to snap to angles."
-"\nUse arrow keys to move the selected control point."
-"\nPress Ctrl + left/right arrows to select control points by order."
-"\nPress Delete to delete the selected control point."
-"\nPress Space to add a new control point at the mouse position."
-"\nHold Ctrl while pressing Space to create the control point at the exact same position."
-"\nHold Ctrl while left clicking on a control point to create a new shape at the exact same position."
-"\nHold Ctrl while clicking outside of the image bounds to create a new shape starting at the edge."
-"\nPress Enter to finalize the shape."
-msgstr ""
-
-#: Pinta.Tools/Tools/FloodTool.cs:74
-msgid "Flood Mode"
->>>>>>> 502b86b1
 msgstr ""
 
 #: ../Pinta.Core/Actions/ViewActions.cs:80
@@ -514,27 +385,27 @@
 msgid "Close All"
 msgstr ""
 
-#: ../Pinta.Core/Classes/BaseTool.cs:236
+#: ../Pinta.Core/Classes/BaseTool.cs:251
 msgid "Tool"
 msgstr ""
 
-#: ../Pinta.Core/Classes/BaseTool.cs:307
+#: ../Pinta.Core/Classes/BaseTool.cs:327
 msgid "Shortcut key"
 msgstr ""
 
-#: ../Pinta.Core/Classes/BaseTool.cs:416
+#: ../Pinta.Core/Classes/BaseTool.cs:436
 msgid "Normal Blending"
 msgstr ""
 
-#: ../Pinta.Core/Classes/BaseTool.cs:417
+#: ../Pinta.Core/Classes/BaseTool.cs:437
 msgid "Overwrite"
 msgstr ""
 
-#: ../Pinta.Core/Classes/BaseTool.cs:431
+#: ../Pinta.Core/Classes/BaseTool.cs:451
 msgid "Antialiasing On"
 msgstr ""
 
-#: ../Pinta.Core/Classes/BaseTool.cs:432
+#: ../Pinta.Core/Classes/BaseTool.cs:452
 msgid "Antialiasing Off"
 msgstr ""
 
@@ -1022,35 +893,53 @@
 msgid "Linked"
 msgstr ""
 
-#: ../Pinta.Gui.Widgets/Widgets/ColorPaletteWidget.cs:91
+#: ../Pinta.Gui.Widgets/gtk-gui/Pinta.Gui.Widgets.AnglePickerWidget.cs:52
+#: ../Pinta.Gui.Widgets/gtk-gui/Pinta.Gui.Widgets.HScaleSpinButtonWidget.cs:48
+msgid "label1"
+msgstr ""
+
+#: ../Pinta.Gui.Widgets/gtk-gui/Pinta.Gui.Widgets.ComboBoxWidget.cs:42
+#: ../Pinta.Gui.Widgets/gtk-gui/Pinta.Gui.Widgets.PointPickerWidget.cs:58
+msgid "label"
+msgstr ""
+
+#: ../Pinta.Gui.Widgets/gtk-gui/Pinta.Gui.Widgets.ReseedButtonWidget.cs:38
+msgid "Random Noise"
+msgstr ""
+
+#: ../Pinta.Gui.Widgets/gtk-gui/Pinta.Gui.Widgets.ReseedButtonWidget.cs:65
+msgid "Reseed"
+msgstr ""
+
+#: ../Pinta.Gui.Widgets/Widgets/ColorPaletteWidget.cs:106
 msgid "Choose Primary Color"
 msgstr ""
 
-#: ../Pinta.Gui.Widgets/Widgets/ColorPaletteWidget.cs:106
+#: ../Pinta.Gui.Widgets/Widgets/ColorPaletteWidget.cs:121
 msgid "Choose Secondary Color"
 msgstr ""
 
-#: ../Pinta.Gui.Widgets/Widgets/ColorPaletteWidget.cs:130
+#: ../Pinta.Gui.Widgets/Widgets/ColorPaletteWidget.cs:145
 msgid "Choose Palette Color"
 msgstr ""
 
-#: ../Pinta.Gui.Widgets/Widgets/ColorPaletteWidget.cs:227
+#: ../Pinta.Gui.Widgets/Widgets/ColorPaletteWidget.cs:313
 msgid "Click to switch between primary and secondary color."
 msgstr ""
 
-#: ../Pinta.Gui.Widgets/Widgets/ColorPaletteWidget.cs:229
+#: ../Pinta.Gui.Widgets/Widgets/ColorPaletteWidget.cs:315
 msgid "Click to reset primary and secondary color."
 msgstr ""
 
-#: ../Pinta.Gui.Widgets/Widgets/ColorPaletteWidget.cs:231
+#: ../Pinta.Gui.Widgets/Widgets/ColorPaletteWidget.cs:317
 msgid "Click to select primary color."
 msgstr ""
 
-#: ../Pinta.Gui.Widgets/Widgets/ColorPaletteWidget.cs:233
+#: ../Pinta.Gui.Widgets/Widgets/ColorPaletteWidget.cs:319
 msgid "Click to select secondary color."
 msgstr ""
 
-#: ../Pinta.Gui.Widgets/Widgets/ColorPaletteWidget.cs:235
+#: ../Pinta.Gui.Widgets/Widgets/ColorPaletteWidget.cs:321
 msgid ""
 "Left click to set primary color. Right click to set secondary color. Middle "
 "click to choose palette color."
@@ -1064,24 +953,6 @@
 msgid "Layer Hidden"
 msgstr ""
 
-#: ../Pinta.Gui.Widgets/gtk-gui/Pinta.Gui.Widgets.AnglePickerWidget.cs:52
-#: ../Pinta.Gui.Widgets/gtk-gui/Pinta.Gui.Widgets.HScaleSpinButtonWidget.cs:48
-msgid "label1"
-msgstr ""
-
-#: ../Pinta.Gui.Widgets/gtk-gui/Pinta.Gui.Widgets.ComboBoxWidget.cs:42
-#: ../Pinta.Gui.Widgets/gtk-gui/Pinta.Gui.Widgets.PointPickerWidget.cs:58
-msgid "label"
-msgstr ""
-
-#: ../Pinta.Gui.Widgets/gtk-gui/Pinta.Gui.Widgets.ReseedButtonWidget.cs:38
-msgid "Random Noise"
-msgstr ""
-
-#: ../Pinta.Gui.Widgets/gtk-gui/Pinta.Gui.Widgets.ReseedButtonWidget.cs:65
-msgid "Reseed"
-msgstr ""
-
 #: ../Pinta.Tools/Brushes/CircleBrush.cs:37
 msgid "Circles"
 msgstr ""
@@ -1102,19 +973,172 @@
 msgid "Dash"
 msgstr ""
 
+#: ../Pinta.Tools/Editable/EditEngines/ArrowedEditEngine.cs:212
+msgid "Arrow"
+msgstr ""
+
+#: ../Pinta.Tools/Editable/EditEngines/ArrowedEditEngine.cs:352
+msgid "Size"
+msgstr ""
+
+#: ../Pinta.Tools/Editable/EditEngines/ArrowedEditEngine.cs:357
+msgid "Decrease arrow size"
+msgstr ""
+
+#: ../Pinta.Tools/Editable/EditEngines/ArrowedEditEngine.cs:424
+msgid "Increase arrow size"
+msgstr ""
+
+#: ../Pinta.Tools/Editable/EditEngines/ArrowedEditEngine.cs:435
+#: RadialBlurEffect dialog JuliaFractalEffect MandelbrotFractalEffect
+#: EdgeDetectData EmbossEffect ReliefData TwistEffect
+msgid "Angle"
+msgstr ""
+
+#: ../Pinta.Tools/Editable/EditEngines/ArrowedEditEngine.cs:440
+msgid "Decrease angle offset"
+msgstr ""
+
+#: ../Pinta.Tools/Editable/EditEngines/ArrowedEditEngine.cs:503
+msgid "Increase angle offset"
+msgstr ""
+
+#: ../Pinta.Tools/Editable/EditEngines/ArrowedEditEngine.cs:514
+msgid "Length"
+msgstr ""
+
+#: ../Pinta.Tools/Editable/EditEngines/ArrowedEditEngine.cs:519
+msgid "Decrease length offset"
+msgstr ""
+
+#: ../Pinta.Tools/Editable/EditEngines/ArrowedEditEngine.cs:582
+msgid "Increase length offset"
+msgstr ""
+
+#: ../Pinta.Tools/Editable/EditEngines/BaseEditEngine.cs:52
+msgid "Shape"
+msgstr ""
+
+#: ../Pinta.Tools/Editable/EditEngines/BaseEditEngine.cs:309
 #: ../Pinta.Tools/Tools/BaseBrushTool.cs:76
-#: ../Pinta.Tools/Tools/ShapeTool.cs:99
+#: ../Pinta.Tools/Tools/SelectShapeTool.cs:99
 msgid "Brush width"
 msgstr ""
 
+#: ../Pinta.Tools/Editable/EditEngines/BaseEditEngine.cs:315
 #: ../Pinta.Tools/Tools/BaseBrushTool.cs:81
-#: ../Pinta.Tools/Tools/ShapeTool.cs:104
+#: ../Pinta.Tools/Tools/SelectShapeTool.cs:104
 msgid "Decrease brush size"
 msgstr ""
 
+#: ../Pinta.Tools/Editable/EditEngines/BaseEditEngine.cs:345
 #: ../Pinta.Tools/Tools/BaseBrushTool.cs:95
-#: ../Pinta.Tools/Tools/ShapeTool.cs:118
+#: ../Pinta.Tools/Tools/SelectShapeTool.cs:118
 msgid "Increase brush size"
+msgstr ""
+
+#: ../Pinta.Tools/Editable/EditEngines/BaseEditEngine.cs:360
+#: ../Pinta.Tools/Tools/FreeformShapeTool.cs:76
+#: ../Pinta.Tools/Tools/SelectShapeTool.cs:131
+msgid "Fill Style"
+msgstr ""
+
+#: ../Pinta.Tools/Editable/EditEngines/BaseEditEngine.cs:368
+#: ../Pinta.Tools/Tools/FreeformShapeTool.cs:83
+#: ../Pinta.Tools/Tools/SelectShapeTool.cs:138
+msgid "Outline Shape"
+msgstr ""
+
+#: ../Pinta.Tools/Editable/EditEngines/BaseEditEngine.cs:369
+#: ../Pinta.Tools/Tools/FreeformShapeTool.cs:84
+#: ../Pinta.Tools/Tools/SelectShapeTool.cs:139
+msgid "Fill Shape"
+msgstr ""
+
+#: ../Pinta.Tools/Editable/EditEngines/BaseEditEngine.cs:370
+#: ../Pinta.Tools/Tools/FreeformShapeTool.cs:85
+#: ../Pinta.Tools/Tools/SelectShapeTool.cs:140
+msgid "Fill and Outline Shape"
+msgstr ""
+
+#: ../Pinta.Tools/Editable/EditEngines/BaseEditEngine.cs:383
+msgid "Shape Type"
+msgstr ""
+
+#: ../Pinta.Tools/Editable/EditEngines/BaseEditEngine.cs:391
+msgid "Open Line/Curve Series"
+msgstr ""
+
+#: ../Pinta.Tools/Editable/EditEngines/BaseEditEngine.cs:392
+msgid "Closed Line/Curve Series"
+msgstr ""
+
+#: ../Pinta.Tools/Editable/EditEngines/BaseEditEngine.cs:393
+#: ../Pinta.Tools/Editable/EditEngines/EllipseEditEngine.cs:43
+#: ../Pinta.Tools/Tools/EllipseTool.cs:37
+msgid "Ellipse"
+msgstr ""
+
+#: ../Pinta.Tools/Editable/EditEngines/BaseEditEngine.cs:394
+msgid "Rounded Line Series"
+msgstr ""
+
+#: ../Pinta.Tools/Editable/EditEngines/BaseEditEngine.cs:408
+msgid "Changed Shape Type"
+msgstr ""
+
+#: ../Pinta.Tools/Editable/EditEngines/BaseEditEngine.cs:547
+msgid "Point Deleted"
+msgstr ""
+
+#: ../Pinta.Tools/Editable/EditEngines/BaseEditEngine.cs:564
+msgid "Deleted"
+msgstr ""
+
+#. Create a new ShapesModifyHistoryItem so that the adding of a control point can be undone.
+#: ../Pinta.Tools/Editable/EditEngines/BaseEditEngine.cs:613
+#: ../Pinta.Tools/Editable/EditEngines/BaseEditEngine.cs:909
+msgid "Point Added"
+msgstr ""
+
+#. Create a new ShapesHistoryItem so that the creation of a new shape can be undone.
+#: ../Pinta.Tools/Editable/EditEngines/BaseEditEngine.cs:949
+msgid "Added"
+msgstr ""
+
+#: ../Pinta.Tools/Editable/EditEngines/BaseEditEngine.cs:1039
+msgid "Modified"
+msgstr ""
+
+#. Create a new ShapesHistoryItem so that the finalization of the shape can be undone.
+#. Create a new ShapesHistoryItem so that the finalization of the shapes can be undone.
+#: ../Pinta.Tools/Editable/EditEngines/BaseEditEngine.cs:1298
+#: ../Pinta.Tools/Editable/EditEngines/BaseEditEngine.cs:1705
+msgid "Finalized"
+msgstr ""
+
+#: ../Pinta.Tools/Editable/EditEngines/LineCurveEditEngine.cs:43
+msgid "Open Curve Shape"
+msgstr ""
+
+#: ../Pinta.Tools/Editable/EditEngines/RectangleEditEngine.cs:43
+msgid "Closed Curve Shape"
+msgstr ""
+
+#: ../Pinta.Tools/Editable/EditEngines/RoundedLineEditEngine.cs:43
+msgid "Rounded Line Shape"
+msgstr ""
+
+#: ../Pinta.Tools/Editable/EditEngines/RoundedLineEditEngine.cs:125
+msgid "Radius"
+msgstr ""
+
+#: ../Pinta.Tools/Editable/EditEngines/RoundedLineEditEngine.cs:131
+msgid "Decrease shape's corner radius"
+msgstr ""
+
+#: ../Pinta.Tools/Editable/EditEngines/RoundedLineEditEngine.cs:154
+msgid "Increase shape's corner radius"
 msgstr ""
 
 #: ../Pinta.Tools/Tools/CloneStampTool.cs:42
@@ -1192,14 +1216,27 @@
 "circle."
 msgstr ""
 
-#: ../Pinta.Tools/Tools/EllipseTool.cs:37
-msgid "Ellipse"
-msgstr ""
-
 #: ../Pinta.Tools/Tools/EllipseTool.cs:43
+#: ../Pinta.Tools/Tools/LineCurveTool.cs:46
+#: ../Pinta.Tools/Tools/RectangleTool.cs:43
+#: ../Pinta.Tools/Tools/RoundedRectangleTool.cs:43
 msgid ""
-"Click and drag to draw an ellipse (right click for secondary color). Hold "
-"Shift to constrain to a circle."
+"Left click to draw a shape with the primary color.\n"
+"Left click on a shape to add a control point.\n"
+"Left click on a control point and drag to move it.\n"
+"Right click on a control point and drag to change its tension.\n"
+"Hold Shift to snap to angles.\n"
+"Use arrow keys to move the selected control point.\n"
+"Press Ctrl + left/right arrows to select control points by order.\n"
+"Press Delete to delete the selected control point.\n"
+"Press Space to add a new control point at the mouse position.\n"
+"Hold Ctrl while pressing Space to create the control point at the exact same "
+"position.\n"
+"Hold Ctrl while left clicking on a control point to create a new shape at "
+"the exact same position.\n"
+"Hold Ctrl while clicking outside of the image bounds to create a new shape "
+"starting at the edge.\n"
+"Press Enter to finalize the shape."
 msgstr ""
 
 #: ../Pinta.Tools/Tools/EraserTool.cs:52
@@ -1238,26 +1275,6 @@
 "color."
 msgstr ""
 
-#: ../Pinta.Tools/Tools/FreeformShapeTool.cs:76
-#: ../Pinta.Tools/Tools/ShapeTool.cs:131
-msgid "Fill Style"
-msgstr ""
-
-#: ../Pinta.Tools/Tools/FreeformShapeTool.cs:83
-#: ../Pinta.Tools/Tools/ShapeTool.cs:138
-msgid "Outline Shape"
-msgstr ""
-
-#: ../Pinta.Tools/Tools/FreeformShapeTool.cs:84
-#: ../Pinta.Tools/Tools/ShapeTool.cs:139
-msgid "Fill Shape"
-msgstr ""
-
-#: ../Pinta.Tools/Tools/FreeformShapeTool.cs:85
-#: ../Pinta.Tools/Tools/ShapeTool.cs:140
-msgid "Fill and Outline Shape"
-msgstr ""
-
 #: ../Pinta.Tools/Tools/GradientTool.cs:55
 #: ../Pinta.Tools/Tools/GradientTool.cs:169
 msgid "Gradient"
@@ -1297,100 +1314,15 @@
 msgid "Click and drag to draw the outline for a selection area."
 msgstr ""
 
-#: ../Pinta.Tools/Tools/LineCurveTool.cs:175
+#: ../Pinta.Tools/Tools/LineCurveTool.cs:40
 msgid "Line/Curve"
 msgstr ""
 
-#: ../Pinta.Tools/Tools/LineCurveTool.cs:181
-msgid ""
-"Left click to draw a line with primary color.\n"
-"Left click on a line to add curve control points.\n"
-"Left click on a control point and drag to move it.\n"
-"Right click on a control point and drag to change tension.\n"
-"Hold Shift to snap to angles.\n"
-"Use arrow keys to move selected control point.\n"
-"Press Ctrl + left/right arrows to navigate through (select) control points "
-"by order.\n"
-"Press Delete to delete selected control point.\n"
-"Press Space to create a new point on the outermost side of the selected "
-"control point at the mouse position.\n"
-"Hold Ctrl while pressing Space to create the point at the exact same "
-"position.\n"
-"Hold Ctrl while left clicking on a control point to create a new line at the "
-"exact same position.\n"
-"Hold Ctrl while clicking outside of the Image bounds to create a new line "
-"starting at the edge.\n"
-"Press Enter to finalize the curve."
-msgstr ""
-
-#: ../Pinta.Tools/Tools/LineCurveTool.cs:263
-msgid "Arrow"
-msgstr ""
-
-#: ../Pinta.Tools/Tools/LineCurveTool.cs:397
-msgid "Size"
-msgstr ""
-
-#: ../Pinta.Tools/Tools/LineCurveTool.cs:402
-msgid "Decrease arrow size"
-msgstr ""
-
-#: ../Pinta.Tools/Tools/LineCurveTool.cs:467
-msgid "Increase arrow size"
-msgstr ""
-
-#: ../Pinta.Tools/Tools/LineCurveTool.cs:478 RadialBlurEffect dialog
-#: JuliaFractalEffect MandelbrotFractalEffect EdgeDetectData EmbossEffect
-#: ReliefData TwistEffect
-msgid "Angle"
-msgstr ""
-
-#: ../Pinta.Tools/Tools/LineCurveTool.cs:483
-msgid "Decrease angle offset"
-msgstr ""
-
-#: ../Pinta.Tools/Tools/LineCurveTool.cs:544
-msgid "Increase angle offset"
-msgstr ""
-
-#: ../Pinta.Tools/Tools/LineCurveTool.cs:555
-msgid "Length"
-msgstr ""
-
-#: ../Pinta.Tools/Tools/LineCurveTool.cs:560
-msgid "Decrease length offset"
-msgstr ""
-
-#: ../Pinta.Tools/Tools/LineCurveTool.cs:621
-msgid "Increase length offset"
-msgstr ""
-
-#: ../Pinta.Tools/Tools/LineCurveTool.cs:1017
-msgid "Line/Curve Finalized"
-msgstr ""
-
-#: ../Pinta.Tools/Tools/LineCurveTool.cs:1224
-msgid "Line/Curve Point Deleted"
-msgstr ""
-
-#: ../Pinta.Tools/Tools/LineCurveTool.cs:1275
-#: ../Pinta.Tools/Tools/LineCurveTool.cs:1560
-msgid "Line/Curve Point Added"
-msgstr ""
-
-#: ../Pinta.Tools/Tools/LineCurveTool.cs:1607
-msgid "Line/Curve Added"
-msgstr ""
-
-#: ../Pinta.Tools/Tools/LineCurveTool.cs:1686
-msgid "Line/Curve Modified"
-msgstr ""
-
-#: ../Pinta.Tools/Tools/MagicWandTool.cs:54
+#: ../Pinta.Tools/Tools/MagicWandTool.cs:63
 msgid "Magic Wand Select"
 msgstr ""
 
-#: ../Pinta.Tools/Tools/MagicWandTool.cs:64
+#: ../Pinta.Tools/Tools/MagicWandTool.cs:73
 msgid "Click to select region of similar color."
 msgstr ""
 
@@ -1465,32 +1397,8 @@
 msgid "Rectangle"
 msgstr ""
 
-#: ../Pinta.Tools/Tools/RectangleTool.cs:43
-msgid ""
-"Click and drag to draw a rectangle (right click for secondary color). Hold "
-"Shift to constrain to a square."
-msgstr ""
-
-#: ../Pinta.Tools/Tools/RoundedRectangleTool.cs:43
+#: ../Pinta.Tools/Tools/RoundedRectangleTool.cs:37
 msgid "Rounded Rectangle"
-msgstr ""
-
-#: ../Pinta.Tools/Tools/RoundedRectangleTool.cs:49
-msgid ""
-"Click and drag to draw a rounded rectangle (right click for secondary "
-"color). Hold Shift to constrain to a square."
-msgstr ""
-
-#: ../Pinta.Tools/Tools/RoundedRectangleTool.cs:91
-msgid "Radius"
-msgstr ""
-
-#: ../Pinta.Tools/Tools/RoundedRectangleTool.cs:96
-msgid "Decrease rectangle's corner radius"
-msgstr ""
-
-#: ../Pinta.Tools/Tools/RoundedRectangleTool.cs:110
-msgid "Increase rectangle's corner radius"
 msgstr ""
 
 #: ../Pinta.Tools/Tools/TextTool.cs:81
@@ -1623,12 +1531,12 @@
 msgid "ICO files can not be larger than 255 x 255 pixels."
 msgstr ""
 
-#: ../Pinta/Actions/File/SaveDocumentImplementationAction.cs:239
+#: ../Pinta/Actions/File/SaveDocumentImplementationAction.cs:241
 #, csharp-format
 msgid "A file named \"{0}\" already exists. Do you want to replace it?"
 msgstr ""
 
-#: ../Pinta/Actions/File/SaveDocumentImplementationAction.cs:240
+#: ../Pinta/Actions/File/SaveDocumentImplementationAction.cs:242
 #, csharp-format
 msgid ""
 "The file already exists in \"{1}\". Replacing it will overwrite its contents."
@@ -1704,24 +1612,24 @@
 msgid "Version Info"
 msgstr ""
 
-#: ../Pinta/Dialogs/AboutPintaTabPage.cs:41
+#: ../Pinta/Dialogs/AboutPintaTabPage.cs:42
 #: ../Pinta/Dialogs/VersionInformationTabPage.cs:50
 msgid "Version"
 msgstr ""
 
-#: ../Pinta/Dialogs/AboutPintaTabPage.cs:50
+#: ../Pinta/Dialogs/AboutPintaTabPage.cs:51
 msgid "License"
 msgstr ""
 
-#: ../Pinta/Dialogs/AboutPintaTabPage.cs:50
+#: ../Pinta/Dialogs/AboutPintaTabPage.cs:51
 msgid "Released under the MIT X11 License."
 msgstr ""
 
-#: ../Pinta/Dialogs/AboutPintaTabPage.cs:57
+#: ../Pinta/Dialogs/AboutPintaTabPage.cs:58
 msgid "Copyright"
 msgstr ""
 
-#: ../Pinta/Dialogs/AboutPintaTabPage.cs:57
+#: ../Pinta/Dialogs/AboutPintaTabPage.cs:58
 msgid "by Pinta contributors"
 msgstr ""
 
@@ -1779,78 +1687,6 @@
 
 #: ../Pinta/DockLibrary/DockItemContainer.cs:192
 msgid "Dock"
-msgstr ""
-
-#: ../Pinta/Main.cs:70
-msgid "number of threads to use for rendering"
-msgstr ""
-
-#: ../Pinta/MainWindow.cs:184
-msgid "_File"
-msgstr ""
-
-#: ../Pinta/MainWindow.cs:185
-msgid "_Edit"
-msgstr ""
-
-#: ../Pinta/MainWindow.cs:187
-msgid "_View"
-msgstr ""
-
-#: ../Pinta/MainWindow.cs:190
-msgid "_Image"
-msgstr ""
-
-#: ../Pinta/MainWindow.cs:191
-msgid "_Layers"
-msgstr ""
-
-#: ../Pinta/MainWindow.cs:192
-msgid "_Adjustments"
-msgstr ""
-
-#: ../Pinta/MainWindow.cs:193
-msgid "Effe_cts"
-msgstr ""
-
-#: ../Pinta/MainWindow.cs:194
-msgid "A_dd-ins"
-msgstr ""
-
-#: ../Pinta/MainWindow.cs:196
-msgid "_Window"
-msgstr ""
-
-#: ../Pinta/MainWindow.cs:200
-msgid "Tool Windows"
-msgstr ""
-
-#: ../Pinta/MainWindow.cs:204
-msgid "_Help"
-msgstr ""
-
-#: ../Pinta/Options.cs:486
-msgid "OptionName"
-msgstr ""
-
-#: ../Pinta/Pads/CanvasPad.cs:75
-msgid "Canvas"
-msgstr ""
-
-#: ../Pinta/Pads/HistoryPad.cs:43 ../Pinta/Pads/HistoryPad.cs:50
-msgid "History"
-msgstr ""
-
-#: ../Pinta/Pads/LayersPad.cs:43 ../Pinta/Pads/LayersPad.cs:54
-msgid "Layers"
-msgstr ""
-
-#: ../Pinta/Pads/OpenImagesPad.cs:41 ../Pinta/Pads/OpenImagesPad.cs:45
-msgid "Images"
-msgstr ""
-
-#: ../Pinta/Pads/ToolBoxPad.cs:42 ../Pinta/Pads/ToolBoxPad.cs:48
-msgid "Tools"
 msgstr ""
 
 #: ../Pinta/gtk-gui/Pinta.NewImageDialog.cs:37
@@ -1899,6 +1735,94 @@
 msgid "Anchor:"
 msgstr ""
 
+#: ../Pinta/Main.cs:72
+msgid "Show this message and exit."
+msgstr ""
+
+#: ../Pinta/Main.cs:73
+msgid "Display the application version."
+msgstr ""
+
+#: ../Pinta/Main.cs:74
+msgid "number of threads to use for rendering"
+msgstr ""
+
+#: ../Pinta/Main.cs:123
+msgid "Usage: pinta [files]"
+msgstr ""
+
+#: ../Pinta/Main.cs:125
+msgid "Options: "
+msgstr ""
+
+#: ../Pinta/MainWindow.cs:184
+msgid "_File"
+msgstr ""
+
+#: ../Pinta/MainWindow.cs:185
+msgid "_Edit"
+msgstr ""
+
+#: ../Pinta/MainWindow.cs:187
+msgid "_View"
+msgstr ""
+
+#: ../Pinta/MainWindow.cs:190
+msgid "_Image"
+msgstr ""
+
+#: ../Pinta/MainWindow.cs:191
+msgid "_Layers"
+msgstr ""
+
+#: ../Pinta/MainWindow.cs:192
+msgid "_Adjustments"
+msgstr ""
+
+#: ../Pinta/MainWindow.cs:193
+msgid "Effe_cts"
+msgstr ""
+
+#: ../Pinta/MainWindow.cs:194
+msgid "A_dd-ins"
+msgstr ""
+
+#: ../Pinta/MainWindow.cs:196
+msgid "_Window"
+msgstr ""
+
+#: ../Pinta/MainWindow.cs:200
+msgid "Tool Windows"
+msgstr ""
+
+#: ../Pinta/MainWindow.cs:204
+msgid "_Help"
+msgstr ""
+
+#: ../Pinta/Options.cs:486
+msgid "OptionName"
+msgstr ""
+
+#: ../Pinta/Pads/CanvasPad.cs:75
+msgid "Canvas"
+msgstr ""
+
+#: ../Pinta/Pads/HistoryPad.cs:43 ../Pinta/Pads/HistoryPad.cs:50
+msgid "History"
+msgstr ""
+
+#: ../Pinta/Pads/LayersPad.cs:43 ../Pinta/Pads/LayersPad.cs:54
+msgid "Layers"
+msgstr ""
+
+#: ../Pinta/Pads/OpenImagesPad.cs:41 ../Pinta/Pads/OpenImagesPad.cs:45
+msgid "Images"
+msgstr ""
+
+#: ../Pinta/Pads/ToolBoxPad.cs:42 ../Pinta/Pads/ToolBoxPad.cs:48
+msgid "Tools"
+msgstr ""
+
 #: BulgeEffect dialog FrostedGlassEffect PolarInversionEffect TwistEffect
 #: SharpenData MotionBlurEffect
 msgid "Amount"
@@ -2339,103 +2263,4 @@
 #: Mono.Addins/Mono.Addins.Description/AssemblyDependency.cs:103
 #, csharp-format
 msgid "(provided by {0})"
-<<<<<<< HEAD
-=======
-msgstr ""
-
-#: Pinta.Tools/Tools/TextTool.cs:75
-msgid "Text - Finalize"
-msgstr ""
-
-#: Pinta.Tools/Tools/LineCurveTool.cs:229
-msgid "Arrow"
-msgstr ""
-
-#: Pinta.Tools/Tools/LineCurveTool.cs:227
-msgid "Size"
-msgstr ""
-
-#: Pinta.Tools/Tools/LineCurveTool.cs:234
-msgid "Decrease arrow size"
-msgstr ""
-
-#: Pinta.Tools/Tools/LineCurveTool.cs:303
-msgid "Increase arrow size"
-msgstr ""
-
-#: Pinta.Tools/Tools/LineCurveTool.cs:314
-msgid "Angle"
-msgstr ""
-
-#: Pinta.Tools/Tools/LineCurveTool.cs:321
-msgid "Decrease angle offset"
-msgstr ""
-
-#: Pinta.Tools/Tools/LineCurveTool.cs:386
-msgid "Increase angle offset"
-msgstr ""
-
-#: Pinta.Tools/Tools/LineCurveTool.cs:397
-msgid "Length"
-msgstr ""
-
-#: Pinta.Tools/Tools/LineCurveTool.cs:404
-msgid "Decrease length offset"
-msgstr ""
-
-#: Pinta.Tools/Tools/LineCurveTool.cs:469
-msgid "Increase length offset"
-msgstr ""
-
-#: Pinta.Tools/Editable/EditEngines/BaseEditEngine.cs:1257
-msgid "Finalized"
-msgstr ""
-
-#: Pinta.Tools/Editable/EditEngines/BaseEditEngine.cs:1620
-msgid "Finalized"
-msgstr ""
-
-#: Pinta.Tools/Editable/EditEngines/BaseEditEngine.cs:456
-msgid "Point Deleted"
-msgstr ""
-
-#: Pinta.Tools/Editable/EditEngines/BaseEditEngine.cs:473
-msgid "Deleted"
-msgstr ""
-
-#: Pinta.Tools/Editable/EditEngines/BaseEditEngine.cs:347
-msgid "Point Added"
-msgstr ""
-
-#: Pinta.Tools/Editable/EditEngines/BaseEditEngine.cs:395
-msgid "Added"
-msgstr ""
-
-#: Pinta.Tools/Editable/EditEngines/BaseEditEngine.cs:477
-msgid "Modified"
-msgstr ""
-
-#: Pinta.Tools/Editable/EditEngines/BaseEditEngine.cs:52
-msgid "Shape"
-msgstr ""
-
-#: Pinta.Tools/Editable/EditEngines/LineCurveEditEngine.cs:43
-msgid "Open Curve Shape"
-msgstr ""
-
-#: Pinta.Tools/Editable/EditEngines/RectangleEditEngine.cs:43
-msgid "Closed Curve Shape"
-msgstr ""
-
-#: Pinta.Tools/Editable/EditEngines/EllipseEditEngine.cs:43
-msgid "Ellipse"
-msgstr ""
-
-#: Pinta.Tools/Editable/EditEngines/RoundedLineEditEngine.cs:43
-msgid "Rounded Line Shape"
-msgstr ""
-
-#: Pinta.Core/Classes/BaseTool.cs:268
-msgid "Dash"
->>>>>>> 502b86b1
 msgstr ""